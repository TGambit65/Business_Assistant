--- conflicted
+++ resolved
@@ -22,15 +22,11 @@
   const navigate = useNavigate();
   const { login, signInWithGoogle, requiresMfa, signInDemo } = useEnhancedAuth();
   const { success, error, info } = useToast();
-<<<<<<< HEAD
   const { showFeatureInfo } = useFeatureInfo();
-  
-=======
   const { setTheme, previousTheme } = useTheme();
   const { t, i18n } = useTranslation('auth');
 
   // State for form fields
->>>>>>> e5f61eb6
   const [email, setEmail] = useState('');
   const [password, setPassword] = useState('');
   const [rememberMe, setRememberMe] = useState(false);
@@ -78,15 +74,6 @@
       }
     }
     
-<<<<<<< HEAD
-    if (!email) {
-      error('Please enter your email');
-      return;
-    }
-    
-    if (!password) {
-      error('Please enter at least one character for password');
-=======
     // Announce to screen readers
     announceToScreenReader('Skipped to main content');
   };
@@ -188,7 +175,6 @@
 
     if (!email || !password) {
       error(t('errors.invalid_credentials') || 'Please enter both email and password');
->>>>>>> e5f61eb6
       return;
     }
 
@@ -198,15 +184,8 @@
     analyticsService.trackAuthEvent(AuthEvent.LOGIN_ATTEMPT, { email });
 
     try {
-<<<<<<< HEAD
-      // For demo, we'll always succeed with any email/password
-      // In a real app, we would call an API to validate
-      const result = { success: true };
-      
-=======
       const result = await login(email, password);
 
->>>>>>> e5f61eb6
       if (result.success) {
         localStorage.setItem('isAuthenticated', 'true');
         success(t('biometric_auth_success') || 'Login successful');
@@ -254,55 +233,48 @@
     }
   };
 
-  // Handle biometric authentication
   const handleBiometricAuth = async () => {
-    if (!biometricAvailable) {
-      info(t('biometric_not_available') || 'Biometric authentication is not available on this device');
-      return;
-    }
-
+    if (isLoading) return;
+    
     setIsLoading(true);
-
-    // Track biometric attempt
-    analyticsService.trackAuthEvent(AuthEvent.BIOMETRIC_ATTEMPT);
-
+    
     try {
-      // Get username from email field if available
-      const username = email || '';
-
-      const result = await webAuthnService.authenticate(username);
-
-      if (result.success && result.token) {
+      // Track biometric auth attempt
+      analyticsService.trackAuthEvent(AuthEvent.BIOMETRIC_ATTEMPT);
+      
+      const result = await webAuthnService.authenticate();
+      
+      if (result && result.success) {
+        localStorage.setItem('isAuthenticated', 'true');
+        success(t('biometric_auth_success') || 'Biometric authentication successful');
+        
         // Track successful biometric login
         analyticsService.trackAuthEvent(AuthEvent.BIOMETRIC_SUCCESS);
-
-        success(t('biometric_auth_success') || 'Biometric authentication successful');
-        navigate('/dashboard');
+        
+        const redirectPath = sessionStorage.getItem('redirectAfterLogin') || '/dashboard';
+        sessionStorage.removeItem('redirectAfterLogin');
+        navigate(redirectPath, { replace: true });
       } else {
-        throw new Error('Biometric authentication failed');
+        throw new Error(result?.error || t('errors.biometric_failed') || 'Biometric authentication failed');
       }
     } catch (err) {
-      console.error('Biometric auth error:', err);
-      error(t('biometric_auth_failure') || 'Biometric authentication failed');
-
-      // Track failed biometric login
+      console.error('Biometric authentication error:', err);
+      error(err.message || t('errors.biometric_error') || 'An error occurred during biometric authentication');
+      
+      // Track biometric auth failure
       analyticsService.trackAuthEvent(AuthEvent.BIOMETRIC_FAILURE, {
-        errorMessage: err.message
+        errorMessage: err.message || 'Biometric authentication error'
       });
     } finally {
       setIsLoading(false);
     }
   };
 
-  // Handle language change
   const handleLanguageChange = (lang) => {
     i18n.changeLanguage(lang);
     setCurrentLanguage(lang);
     setShowLanguageMenu(false);
-
-    // Update document direction for RTL languages
-    const rtlLanguages = ['ar', 'he', 'fa', 'ur'];
-    document.documentElement.dir = rtlLanguages.includes(lang) ? 'rtl' : 'ltr';
+    localStorage.setItem('preferredLanguage', lang);
   };
 
   const handleGoogleModal = () => {
@@ -314,341 +286,238 @@
   };
 
   const handleContinueWithGoogle = async () => {
-    setShowGoogleModal(false);
+    if (isLoading) return;
+    
     setIsLoading(true);
-    console.log('Google sign-in attempt started');
-
+    
     try {
-      info('Connecting to Google Workspace...');
+      // Close the modal first
+      setShowGoogleModal(false);
+      
+      // Track Google sign-in attempt
+      analyticsService.trackAuthEvent(AuthEvent.GOOGLE_SIGNIN_ATTEMPT);
+      
+      // Attempt to sign in with Google
       const result = await signInWithGoogle();
-      console.log('Google sign-in result received:', result.success ? 'success' : 'failed');
-
-      if (result.success) {
+      
+      if (result && result.success) {
         localStorage.setItem('isAuthenticated', 'true');
-        success('Google Sign-in successful');
-        console.log('Preparing navigation to dashboard after Google sign-in');
-
-        // Check if MFA is required
-        if (requiresMfa) {
-          // If MFA is required, show success message but don't redirect yet
-          // The AuthIntegration component will handle showing the MFA verification screen
-          success('Please complete two-factor authentication');
-        } else {
-          // If MFA is not required, redirect to the dashboard
-          const redirectPath = sessionStorage.getItem('redirectAfterLogin') || '/dashboard';
-          console.log(`Redirecting to: ${redirectPath}`);
-          sessionStorage.removeItem('redirectAfterLogin');
-          navigate(redirectPath, { replace: true });
-        }
+        success(t('google_auth_success') || 'Google authentication successful');
+        
+        // Track successful Google sign-in
+        analyticsService.trackAuthEvent(AuthEvent.GOOGLE_SIGNIN_SUCCESS);
+        
+        const redirectPath = sessionStorage.getItem('redirectAfterLogin') || '/dashboard';
+        sessionStorage.removeItem('redirectAfterLogin');
+        navigate(redirectPath, { replace: true });
       } else {
-        error(result.error?.message || 'Google Sign-in failed');
+        throw new Error(result?.error || t('errors.google_failed') || 'Google authentication failed');
       }
     } catch (err) {
-      console.error('Google login error:', err);
-      error('An error occurred during Google Sign-in');
+      console.error('Google authentication error:', err);
+      error(err.message || t('errors.google_error') || 'An error occurred during Google authentication');
+      
+      // Track Google sign-in failure
+      analyticsService.trackAuthEvent(AuthEvent.GOOGLE_SIGNIN_FAILURE, {
+        errorMessage: err.message || 'Google authentication error'
+      });
     } finally {
       setIsLoading(false);
     }
   };
 
-  // Function to handle the one-click login button
   const handleDirectLogin = (e) => {
-    e.preventDefault();
-    localStorage.setItem('isAuthenticated', 'true');
-    console.log('Direct login - bypassing authentication');
-    window.location.href = '/dashboard'; // Simple redirect for dev
+    if (isDemoMode()) {
+      e.preventDefault();
+      showFeatureInfo('directLogin');
+    }
+  };
+
+  const togglePasswordVisibility = () => {
+    setShowPassword(!showPassword);
   };
 
   return (
-<<<<<<< HEAD
-    <div className="flex min-h-screen items-center justify-center bg-gray-50 px-4 py-12 dark:bg-gray-900">
-      <div className="w-full max-w-md space-y-8">
-        <div className="text-center">
-          <h1 className="text-4xl font-bold tracking-tight text-gray-900 dark:text-white">Business Assistant</h1>
-          <p className="mt-2 text-center text-sm text-gray-600 dark:text-gray-400">
-            Sign in to manage your inbox smarter
-          </p>
-          <div className="mt-2 inline-block bg-yellow-100 dark:bg-yellow-900/30 px-3 py-1 rounded-full text-xs font-medium text-yellow-800 dark:text-yellow-200">
-            DEMO APPLICATION
-          </div>
+    <div className="login-page-container min-h-screen flex items-center justify-center p-4 bg-slate-100 dark:bg-slate-900">
+      {/* Skip to content link for accessibility */}
+      <a 
+        href="#main-content" 
+        onClick={skipToContent}
+        className="sr-only focus:not-sr-only focus:absolute focus:top-4 focus:left-4 bg-primary text-primary-foreground px-4 py-2 rounded-md focus:outline-none focus:ring-2 focus:ring-offset-2 focus:ring-primary"
+      >
+        {t('accessibility.skip_to_content')}
+      </a>
+
+      <div className="w-full max-w-md z-10 relative">
+        {/* Language selector */}
+        <div className="absolute top-2 right-2">
+          <Button 
+            variant="ghost" 
+            size="sm" 
+            className="h-8 w-8 rounded-full p-0"
+            aria-label={t('language.select')}
+            title={t('language.select')}
+            onClick={() => setShowLanguageMenu(!showLanguageMenu)}
+          >
+            <Globe className="h-4 w-4" />
+          </Button>
+          
+          {showLanguageMenu && (
+            <div className="absolute top-10 right-0 w-40 bg-card border border-border rounded-md shadow-md z-50">
+              <div className="p-2">
+                <button 
+                  className={`w-full text-left px-2 py-1 rounded-sm ${currentLanguage === 'en' ? 'bg-muted font-semibold' : 'hover:bg-muted'}`}
+                  onClick={() => handleLanguageChange('en')}
+                >
+                  English
+                </button>
+                <button 
+                  className={`w-full text-left px-2 py-1 rounded-sm ${currentLanguage === 'es' ? 'bg-muted font-semibold' : 'hover:bg-muted'}`}
+                  onClick={() => handleLanguageChange('es')}
+                >
+                  Español
+                </button>
+                <button 
+                  className={`w-full text-left px-2 py-1 rounded-sm ${currentLanguage === 'fr' ? 'bg-muted font-semibold' : 'hover:bg-muted'}`}
+                  onClick={() => handleLanguageChange('fr')}
+                >
+                  Français
+                </button>
+                <button 
+                  className={`w-full text-left px-2 py-1 rounded-sm ${currentLanguage === 'de' ? 'bg-muted font-semibold' : 'hover:bg-muted'}`}
+                  onClick={() => handleLanguageChange('de')}
+                >
+                  Deutsch
+                </button>
+              </div>
+            </div>
+          )}
         </div>
-        
-        <Card>
-          <CardHeader>
-            <CardTitle>Sign in to your account</CardTitle>
+
+        <Card id="main-content" tabIndex="-1" className="shadow-xl border-t-4 border-t-primary animate-fadeIn">
+          <CardHeader className="space-y-1 flex flex-col items-center text-center">
+            <div className="w-16 h-16 bg-primary/10 rounded-full flex items-center justify-center mb-2">
+              <Mail className="h-8 w-8 text-primary" />
+            </div>
+            <CardTitle className="text-2xl">{t('title')}</CardTitle>
             <CardDescription>
-              Enter your email and password to access your dashboard
-=======
-    <div className="min-h-screen flex items-center justify-center bg-gradient-to-br from-blue-50 to-indigo-100 dark:from-gray-900 dark:to-indigo-950">
-      <div className="w-full max-w-md space-y-8 p-8">
-        <Card className="border-border shadow-2xl bg-white/90 dark:bg-gray-800/90 backdrop-blur-sm rounded-xl overflow-hidden transform transition-all hover:scale-[1.01]">
-          <div className="absolute inset-0 bg-gradient-to-br from-blue-500/10 to-purple-500/10 pointer-events-none"></div>
-
-          <CardHeader className="space-y-1 relative z-10">
-            <div className="flex justify-center mb-6">
-              <div className="h-16 w-16 rounded-full bg-gradient-to-br from-blue-500 to-indigo-600 p-0.5 shadow-lg">
-                <img
-                  src="/logo192.png"
-                  alt="Logo"
-                  className="h-full w-full rounded-full bg-white dark:bg-gray-800 p-2"
-                />
-              </div>
-            </div>
-            <CardTitle className="text-2xl text-center font-bold tracking-tight bg-clip-text text-transparent bg-gradient-to-r from-blue-600 to-indigo-600 dark:from-blue-400 dark:to-indigo-400">
-              {t('welcome_back')}
-            </CardTitle>
-            <CardDescription className="text-center text-muted-foreground">
-              {t('sign_in_to_account')}
->>>>>>> e5f61eb6
+              {t('subtitle')}
             </CardDescription>
-
-            {/* Language selector */}
-            <div className="flex justify-center mt-2">
-              <div className="relative">
-                <button
-                  type="button"
-                  onClick={() => setShowLanguageMenu(!showLanguageMenu)}
-                  className="flex items-center space-x-1 text-xs text-gray-500 hover:text-gray-700 dark:text-gray-400 dark:hover:text-gray-300 transition-colors"
-                  aria-haspopup="true"
-                  aria-expanded={showLanguageMenu}
-                >
-                  <Globe className="h-3 w-3" />
-                  <span>{currentLanguage.toUpperCase()}</span>
-                </button>
-
-                {showLanguageMenu && (
-                  <div className="absolute top-full mt-1 right-0 bg-white dark:bg-gray-800 shadow-md rounded-md py-1 z-50 min-w-[120px] max-h-[200px] overflow-y-auto">
-                    <button
-                      type="button"
-                      onClick={() => handleLanguageChange('en')}
-                      className="block w-full text-left px-4 py-1 text-xs hover:bg-gray-100 dark:hover:bg-gray-700"
-                    >
-                      English
-                    </button>
-                    <button
-                      type="button"
-                      onClick={() => handleLanguageChange('es')}
-                      className="block w-full text-left px-4 py-1 text-xs hover:bg-gray-100 dark:hover:bg-gray-700"
-                    >
-                      Español
-                    </button>
-                    <button
-                      type="button"
-                      onClick={() => handleLanguageChange('fr')}
-                      className="block w-full text-left px-4 py-1 text-xs hover:bg-gray-100 dark:hover:bg-gray-700"
-                    >
-                      Français
-                    </button>
-                    <button
-                      type="button"
-                      onClick={() => handleLanguageChange('de')}
-                      className="block w-full text-left px-4 py-1 text-xs hover:bg-gray-100 dark:hover:bg-gray-700"
-                    >
-                      Deutsch
-                    </button>
-                    <button
-                      type="button"
-                      onClick={() => handleLanguageChange('pt')}
-                      className="block w-full text-left px-4 py-1 text-xs hover:bg-gray-100 dark:hover:bg-gray-700"
-                    >
-                      Português
-                    </button>
-                    <button
-                      type="button"
-                      onClick={() => handleLanguageChange('ru')}
-                      className="block w-full text-left px-4 py-1 text-xs hover:bg-gray-100 dark:hover:bg-gray-700"
-                    >
-                      Русский
-                    </button>
-                    <button
-                      type="button"
-                      onClick={() => handleLanguageChange('zh')}
-                      className="block w-full text-left px-4 py-1 text-xs hover:bg-gray-100 dark:hover:bg-gray-700"
-                    >
-                      中文
-                    </button>
-                    <button
-                      type="button"
-                      onClick={() => handleLanguageChange('ja')}
-                      className="block w-full text-left px-4 py-1 text-xs hover:bg-gray-100 dark:hover:bg-gray-700"
-                    >
-                      日本語
-                    </button>
-                    <button
-                      type="button"
-                      onClick={() => handleLanguageChange('ar')}
-                      className="block w-full text-left px-4 py-1 text-xs hover:bg-gray-100 dark:hover:bg-gray-700"
-                    >
-                      العربية
-                    </button>
-                  </div>
-                )}
-              </div>
-            </div>
           </CardHeader>
-
-          <CardContent className="relative z-10">
+          <CardContent className="space-y-4">
             <form onSubmit={handleSubmit} className="space-y-4">
               <div className="space-y-2">
-                <Label htmlFor="email" className="text-sm font-medium">
-                  Email
+                <Label htmlFor="email" className="flex items-center gap-2">
+                  <Mail className="h-4 w-4" />
+                  {t('fields.email')}
+                </Label>
+                <Input
+                  id="email"
+                  placeholder={t('placeholders.email')}
+                  type="email"
+                  autoComplete="email"
+                  required
+                  value={email}
+                  onChange={(e) => setEmail(e.target.value)}
+                  disabled={isLoading}
+                  aria-describedby="email-error"
+                />
+              </div>
+              <div className="space-y-2">
+                <Label htmlFor="password" className="flex items-center gap-2">
+                  <Lock className="h-4 w-4" />
+                  {t('fields.password')}
                 </Label>
                 <div className="relative">
-                  <div className="absolute inset-y-0 left-0 pl-3 flex items-center pointer-events-none">
-                    <Mail className="h-5 w-5 text-gray-400" />
-                  </div>
-                  <Input
-                    id="email"
-                    type="email"
-                    placeholder="name@example.com"
-                    value={email}
-                    onChange={(e) => setEmail(e.target.value)}
-                    className="pl-10 bg-white/50 dark:bg-gray-900/50 border-gray-200 dark:border-gray-700 focus:ring-2 focus:ring-blue-500 dark:focus:ring-blue-400 focus:border-transparent"
-                    disabled={isLoading}
-                    required
-                  />
-                </div>
-              </div>
-
-              <div className="space-y-2">
-                <div className="flex items-center justify-between">
-                  <Label htmlFor="password" className="text-sm font-medium">
-                    {t('password')}
-                  </Label>
-                  <Link to="/forgot-password" className="text-xs text-blue-600 hover:text-blue-500 dark:text-blue-400 dark:hover:text-blue-300">
-                    {t('forgot_password')}
-                  </Link>
-                </div>
-<<<<<<< HEAD
-                <input
-                  id="password"
-                  type="password"
-                  placeholder="•"
-                  value={password}
-                  onChange={(e) => setPassword(e.target.value)}
-                  className="w-full rounded-md border border-gray-300 p-2 dark:border-gray-700 dark:bg-gray-800"
-                  required
-                />
-                <p className="text-xs text-gray-500 italic">For demo purposes, just enter a single letter</p>
-              </div>
-              
-              <div className="bg-blue-50 dark:bg-blue-900/20 p-3 rounded-lg">
-                <p className="text-sm text-blue-800 dark:text-blue-200">
-                  <span className="font-medium">Try Google Sign-in:</span> For the best experience, we recommend using the Google Sign-in option below to access Gmail integration features.
-                </p>
-=======
-                <div className="relative">
-                  <div className="absolute inset-y-0 left-0 pl-3 flex items-center pointer-events-none">
-                    <Lock className="h-5 w-5 text-gray-400" />
-                  </div>
                   <Input
                     id="password"
+                    placeholder={t('placeholders.password')}
                     type={showPassword ? "text" : "password"}
-                    placeholder="••••••••"
+                    autoComplete="current-password"
+                    required
                     value={password}
                     onChange={(e) => setPassword(e.target.value)}
-                    className="pl-10 pr-10 bg-white/50 dark:bg-gray-900/50 border-gray-200 dark:border-gray-700 focus:ring-2 focus:ring-blue-500 dark:focus:ring-blue-400 focus:border-transparent"
                     disabled={isLoading}
-                    required
-                    aria-describedby="password-requirements"
+                    aria-describedby="password-error"
+                    className="pr-10"
                   />
                   <button
                     type="button"
-                    className="absolute inset-y-0 right-0 pr-3 flex items-center text-gray-400 hover:text-gray-600 dark:hover:text-gray-300"
-                    onClick={() => setShowPassword(!showPassword)}
-                    aria-label={showPassword ? "Hide password" : "Show password"}
+                    onClick={togglePasswordVisibility}
+                    className="absolute right-2 top-1/2 transform -translate-y-1/2 text-muted-foreground hover:text-foreground"
+                    aria-label={showPassword ? t('accessibility.hide_password') : t('accessibility.show_password')}
+                    tabIndex={-1} // Don't interrupt the tab flow
                   >
-                    {showPassword ? <EyeOff className="h-5 w-5" /> : <Eye className="h-5 w-5" />}
+                    {showPassword ? (
+                      <EyeOff className="h-5 w-5" />
+                    ) : (
+                      <Eye className="h-5 w-5" />
+                    )}
                   </button>
                 </div>
->>>>>>> e5f61eb6
-              </div>
-
-              <div className="flex items-center justify-between">
-                <div className="flex items-center space-x-2">
-                  <Checkbox
-                    id="remember"
-                    checked={rememberMe}
-                    onCheckedChange={setRememberMe}
-                    className="data-[state=checked]:bg-blue-500 data-[state=checked]:border-blue-500"
-                  />
-                  <label
-                    htmlFor="remember"
-                    className="text-sm font-medium leading-none peer-disabled:cursor-not-allowed peer-disabled:opacity-70"
-                  >
-                    {t('remember_me')}
-                  </label>
-                </div>
-
-                {biometricAvailable && (
-                  <button
-                    type="button"
-                    onClick={handleBiometricAuth}
-                    className="text-xs text-blue-600 hover:text-blue-500 dark:text-blue-400 dark:hover:text-blue-300 flex items-center space-x-1"
-                    disabled={isLoading}
-                  >
-                    <Fingerprint className="h-3 w-3" />
-                    <span>{t('biometric_auth')}</span>
-                  </button>
-                )}
-              </div>
-
-              {/* Skip link for accessibility */}
-              <a
-                href="#main-content"
-                onClick={skipToContent}
-                className="skip-to-content"
-              >
-                Skip to main content
-              </a>
-
-              <Button
-                type="submit"
-                className="w-full bg-gradient-to-r from-blue-600 to-indigo-600 hover:from-blue-700 hover:to-indigo-700 text-white font-medium py-2 px-4 rounded-md shadow-md hover:shadow-lg transition-all duration-200 flex items-center justify-center"
+              </div>
+              <div className="flex items-center space-x-2">
+                <Checkbox
+                  id="remember"
+                  checked={rememberMe}
+                  onCheckedChange={(checked) => setRememberMe(checked)}
+                  disabled={isLoading}
+                />
+                <Label
+                  htmlFor="remember"
+                  className="text-sm font-medium leading-none peer-disabled:cursor-not-allowed peer-disabled:opacity-70"
+                >
+                  {t('fields.remember_me')}
+                </Label>
+              </div>
+              <Button 
+                type="submit" 
+                className="w-full" 
                 disabled={isLoading}
-                aria-live="polite"
+                aria-busy={isLoading}
               >
                 {isLoading ? (
                   <>
-                    <svg className="animate-spin -ml-1 mr-2 h-4 w-4 text-white" xmlns="http://www.w3.org/2000/svg" fill="none" viewBox="0 0 24 24">
-                      <circle className="opacity-25" cx="12" cy="12" r="10" stroke="currentColor" strokeWidth="4"></circle>
-                      <path className="opacity-75" fill="currentColor" d="M4 12a8 8 0 018-8V0C5.373 0 0 5.373 0 12h4zm2 5.291A7.962 7.962 0 014 12H0c0 3.042 1.135 5.824 3 7.938l3-2.647z"></path>
-                    </svg>
-                    {t('signing_in')}
+                    <Loader2 className="mr-2 h-4 w-4 animate-spin" />
+                    {t('buttons.signing_in')}
                   </>
                 ) : (
-                  t('sign_in')
+                  t('buttons.sign_in')
                 )}
               </Button>
-<<<<<<< HEAD
-              
-              <div className="flex justify-center text-sm">
-                <span className="text-gray-600 dark:text-gray-400">
-                  New here?{' '}
-                  <button 
-                    type="button"
-                    className="text-blue-600 hover:text-blue-800 dark:text-blue-400"
-                    onClick={() => showFeatureInfo('registrationProcess')}
-                  >
-                    Register for an account
-                  </button>
-                </span>
-              </div>
-              
-              <div className="relative flex items-center">
-                <div className="flex-grow border-t border-gray-300 dark:border-gray-700"></div>
-                <span className="mx-4 flex-shrink text-gray-600 dark:text-gray-400">or</span>
-                <div className="flex-grow border-t border-gray-300 dark:border-gray-700"></div>
-              </div>
-              
-              <Button
-                type="button"
-                variant="outline"
+
+              {biometricAvailable && (
+                <Button 
+                  type="button" 
+                  variant="outline" 
+                  className="w-full" 
+                  onClick={handleBiometricAuth}
+                  disabled={isLoading}
+                >
+                  <Fingerprint className="mr-2 h-4 w-4" />
+                  {t('buttons.use_biometric')}
+                </Button>
+              )}
+
+              <div className="relative my-4">
+                <div className="absolute inset-0 flex items-center">
+                  <span className="w-full border-t" />
+                </div>
+                <div className="relative flex justify-center text-xs uppercase">
+                  <span className="bg-background px-2 text-muted-foreground">
+                    {t('or')}
+                  </span>
+                </div>
+              </div>
+
+              <Button 
+                type="button" 
+                variant="outline" 
                 className="w-full"
                 onClick={handleGoogleModal}
                 disabled={isLoading}
               >
-                <svg className="mr-2 h-4 w-4" viewBox="0 0 24 24">
+                <svg viewBox="0 0 24 24" className="mr-2 h-4 w-4" aria-hidden="true">
                   <path
                     d="M22.56 12.25c0-.78-.07-1.53-.2-2.25H12v4.26h5.92c-.26 1.37-1.04 2.53-2.21 3.31v2.77h3.57c2.08-1.92 3.28-4.74 3.28-8.09z"
                     fill="#4285F4"
@@ -665,128 +534,78 @@
                     d="M12 5.38c1.62 0 3.06.56 4.21 1.64l3.15-3.15C17.45 2.09 14.97 1 12 1 7.7 1 3.99 3.47 2.18 7.07l3.66 2.84c.87-2.6 3.3-4.53 6.16-4.53z"
                     fill="#EA4335"
                   />
+                  <path d="M1 1h22v22H1z" fill="none" />
                 </svg>
-                Continue with Google
+                {t('buttons.continue_with_google')}
               </Button>
 
-              <div className="mt-4 flex justify-center">
-                <button 
-                  type="button"
-                  className="text-sm text-gray-600 hover:text-gray-800 dark:text-gray-400 dark:hover:text-gray-300"
-                  onClick={() => showFeatureInfo('envSecurity')}
-                >
-                  Security Information
-                </button>
-              </div>
-            </CardFooter>
-          </form>
-        </Card>
-        
-        <div className="mt-6 rounded-lg bg-gray-50 dark:bg-gray-800 p-4 border border-gray-200 dark:border-gray-700">
-          <h3 className="text-sm font-medium mb-2">Coming Soon: Mobile App</h3>
-          <p className="text-xs text-gray-600 dark:text-gray-400">
-            We're currently optimizing for mobile web, but a dedicated mobile app will be available 
-            after our SaaS service launches. Get all the same powerful features on the go!
-          </p>
-        </div>
-      </div>
-      
-      {showGoogleModal && (
-        <GoogleSignInModal
-          onClose={handleCloseGoogleModal}
-          onContinue={handleContinueWithGoogle}
-        />
-      )}
-=======
-
-              <div className="relative flex items-center justify-center mt-4">
-                <div className="absolute inset-0 flex items-center">
-                  <div className="w-full border-t border-gray-300 dark:border-gray-700"></div>
+              {/* Show database container login button only in dev or for database container users */}
+              {(isDemoMode() || usingDatabaseContainer) && (
+                <Button 
+                  type="button" 
+                  variant="secondary" 
+                  className="w-full mt-2"
+                  onClick={handleContainerLogin}
+                  disabled={isLoading}
+                >
+                  <AlertTriangle className="mr-2 h-4 w-4 text-amber-500" />
+                  {t('buttons.database_login')}
+                </Button>
+              )}
+            </form>
+
+            {/* Simplified version of this logic */}
+            {isDemoMode() && (
+              <div className="p-3 bg-amber-50 dark:bg-amber-950 border border-amber-200 dark:border-amber-800 rounded-md mt-4">
+                <div className="flex items-start">
+                  <AlertTriangle className="h-5 w-5 text-amber-600 dark:text-amber-400 mt-0.5 mr-2 flex-shrink-0" />
+                  <div className="text-sm text-amber-800 dark:text-amber-300">
+                    <p className="font-medium mb-1">{t('demo.title')}</p>
+                    <p>{t('demo.message')}</p>
+                    <div className="mt-2 flex flex-col space-y-2">
+                      <div className="flex items-center">
+                        <span className="text-xs bg-amber-200 dark:bg-amber-800 px-2 py-0.5 rounded mr-2 font-mono">demo@example.com</span>
+                        <span className="text-xs bg-amber-200 dark:bg-amber-800 px-2 py-0.5 rounded font-mono">demopassword</span>
+                      </div>
+                    </div>
+                  </div>
                 </div>
-                <div className="relative px-4 bg-white dark:bg-gray-800 text-sm text-gray-500 dark:text-gray-400">
-                  {t('or_continue_with')}
-                </div>
-              </div>
-
-              <div className="grid grid-cols-1 gap-3">
-                <Button
-                  type="button"
-                  variant="outline"
-                  onClick={handleGoogleModal}
-                  className="bg-white hover:bg-gray-50 text-gray-900 border border-gray-300 font-medium py-2 px-4 rounded-md shadow-sm hover:shadow transition-all duration-200 flex items-center justify-center"
-                  disabled={isLoading}
-                >
-                  <svg className="h-5 w-5 mr-2" viewBox="0 0 24 24">
-                    <path
-                      d="M22.56 12.25c0-.78-.07-1.53-.2-2.25H12v4.26h5.92c-.26 1.37-1.04 2.53-2.21 3.31v2.77h3.57c2.08-1.92 3.28-4.74 3.28-8.09z"
-                      fill="#4285F4"
-                    />
-                    <path
-                      d="M12 23c2.97 0 5.46-.98 7.28-2.66l-3.57-2.77c-.98.66-2.23 1.06-3.71 1.06-2.86 0-5.29-1.93-6.16-4.53H2.18v2.84C3.99 20.53 7.7 23 12 23z"
-                      fill="#34A853"
-                    />
-                    <path
-                      d="M5.84 14.09c-.22-.66-.35-1.36-.35-2.09s.13-1.43.35-2.09V7.07H2.18C1.43 8.55 1 10.22 1 12s.43 3.45 1.18 4.93l2.85-2.22.81-.62z"
-                      fill="#FBBC05"
-                    />
-                    <path
-                      d="M12 5.38c1.62 0 3.06.56 4.21 1.64l3.15-3.15C17.45 2.09 14.97 1 12 1 7.7 1 3.99 3.47 2.18 7.07l3.66 2.84c.87-2.6 3.3-4.53 6.16-4.53z"
-                      fill="#EA4335"
-                    />
-                    <path d="M1 1h22v22H1z" fill="none" />
-                  </svg>
-                  {t('google')}
-                </Button>
-
-                {usingDatabaseContainer && (
-                  <Button
-                    type="button"
-                    onClick={handleContainerLogin}
-                    className="bg-gradient-to-r from-green-500 to-emerald-600 hover:from-green-600 hover:to-emerald-700 text-white font-medium py-2 px-4 rounded-md shadow-md hover:shadow-lg transition-all duration-200 flex items-center justify-center"
-                    disabled={isLoading}
-                  >
-                    {isLoading ? t('signing_in') : t('database_container')}
-                  </Button>
-                )}
-
-                {process.env.NODE_ENV === 'development' && (
-                  <Button
-                    type="button"
-                    onClick={handleDirectLogin}
-                    className="bg-gradient-to-r from-purple-500 to-pink-600 hover:from-purple-600 hover:to-pink-700 text-white font-medium py-2 px-4 rounded-md shadow-md hover:shadow-lg transition-all duration-200 flex items-center justify-center"
-                  >
-                    {t('developer_login')}
-                  </Button>
-                )}
-              </div>
-            </form>
+              </div>
+            )}
           </CardContent>
-
-          <CardFooter className="flex flex-col space-y-2 relative z-10">
-            <p className="text-sm text-center text-gray-600 dark:text-gray-400">
-              {t('no_account')}{' '}
-              <Link to="/signup" className="text-blue-600 hover:text-blue-500 dark:text-blue-400 dark:hover:text-blue-300 font-medium">
-                {t('sign_up')}
-              </Link>
-            </p>
-
-            {process.env.NODE_ENV === 'development' && (
-              <div className="text-xs text-center text-amber-600 dark:text-amber-400 bg-amber-50 dark:bg-amber-900/30 p-2 rounded-md flex items-center justify-center">
-                <AlertTriangle className="h-4 w-4 mr-1" />
-                {t('development_mode')}
-              </div>
-            )}
+          <CardFooter className="flex flex-col space-y-4">
+            <div className="text-sm text-center space-y-2 text-muted-foreground">
+              <div>
+                <Link 
+                  to="/reset-password" 
+                  className="underline hover:text-primary"
+                  onClick={handleDirectLogin}
+                >
+                  {t('links.forgot_password')}
+                </Link>
+              </div>
+              <div>
+                {t('links.no_account')}{' '}
+                <Link 
+                  to="/register" 
+                  className="underline hover:text-primary"
+                  onClick={handleDirectLogin}
+                >
+                  {t('links.sign_up')}
+                </Link>
+              </div>
+            </div>
           </CardFooter>
         </Card>
       </div>
 
       {/* Google Sign-in Modal */}
-      <GoogleSignInModal
-        isOpen={showGoogleModal}
+      <GoogleSignInModal 
+        isOpen={showGoogleModal} 
         onClose={handleCloseGoogleModal}
         onContinue={handleContinueWithGoogle}
+        isLoading={isLoading}
       />
->>>>>>> e5f61eb6
     </div>
   );
 }