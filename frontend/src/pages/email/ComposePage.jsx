<<<<<<< HEAD
import React, { useState, useRef, useEffect, useCallback } from 'react';
import { useNavigate, useLocation } from 'react-router-dom';
import { Card, CardContent, CardHeader, CardTitle, CardDescription } from '../../components/ui/card';
=======
import React, { useState, useRef, useEffect } from 'react';
import { useNavigate, useLocation } from 'react-router-dom'; // Import useLocation
import { Card, CardContent, CardHeader, CardTitle } from '../../components/ui/card';
>>>>>>> e5f61eb6
import { Button } from '../../components/ui/button';
import { Input } from '../../components/ui/input'; // Assuming Input from ui
// import { Textarea } from '../../components/ui/textarea'; // Not used - EmailEditor is used for body
import { Label } from '../../components/ui/label'; // Assuming Label from ui
import { useToast } from '../../contexts/ToastContext';
<<<<<<< HEAD
import { useAuth } from '../../contexts/AuthContext';
import { 
  Send, X, Paperclip, ChevronDown, Clock, Star, 
  Save, Type, Trash2, Maximize2, Minimize2,
  CheckCircle2, Info, Sparkles, CalendarDays, FileText, Loader2, Check, Zap, Settings
=======
import {
  Send, X, Paperclip, ChevronDown, Clock, Star,
  Save, Trash2, Maximize2, Minimize2,
  Sparkles, BrainCircuit, Wand, Loader2 // Added Loader2
>>>>>>> e5f61eb6
} from 'lucide-react';
import EmailScheduler from '../../components/email/EmailScheduler';
<<<<<<< HEAD
import { useSignatures } from '../../hooks/useSignatures';
import RichTextEditor from '../../components/RichTextEditor';
import { useFeatureInfo } from '../../hooks/useFeatureInfo';
import FeatureInfoModal from '../../components/ui/FeatureInfoModal';
import DeepseekService from '../../services/DeepseekService';
import { DropdownMenu, DropdownMenuContent, DropdownMenuItem, DropdownMenuTrigger } from '../../components/ui/dropdown-menu';
=======
import EmailEditor from '../../components/email/EmailEditor';
import useNavigateTo from '../../hooks/useNavigateTo';

// Reusable Dropdown Component (Keep as is)
const Dropdown = ({ trigger, children, isOpen, setIsOpen }) => {
  const dropdownRef = useRef(null);
  useEffect(() => {
    const handleClickOutside = (event) => {
      if (dropdownRef.current && !dropdownRef.current.contains(event.target)) {
        setIsOpen(false);
      }
    };
    document.addEventListener('mousedown', handleClickOutside);
    return () => document.removeEventListener('mousedown', handleClickOutside);
  }, [setIsOpen]);

  return (
    <div className="relative" ref={dropdownRef}>
      <div onClick={() => setIsOpen(!isOpen)}>
        {trigger}
      </div>
      {isOpen && (
        <div className="absolute left-0 mt-2 w-60 rounded-md shadow-lg bg-popover text-popover-foreground z-50 border border-border"> {/* Use theme colors */}
          {children}
        </div>
      )}
    </div>
  );
};
>>>>>>> e5f61eb6

export default function ComposePage() {
  const { success, info, warning } = useToast();
  const navigate = useNavigate();
<<<<<<< HEAD
  const location = useLocation();
  const { user } = useAuth();
  const editorRef = useRef(null);
=======
  const navigateTo = useNavigateTo();
  const location = useLocation(); // Get location object
  const fileInputRef = useRef(null);
>>>>>>> e5f61eb6
  const [isFullScreen, setIsFullScreen] = useState(false);
  const [loading, setLoading] = useState(false);
  const [showTemplateSelector, setShowTemplateSelector] = useState(false);
  const [showDraftsMenu, setShowDraftsMenu] = useState(false);
  // const [showAIAssistant, setShowAIAssistant] = useState(false); // Assuming AI Assistant is separate component/logic
  const [showScheduler, setShowScheduler] = useState(false);
<<<<<<< HEAD
  const [scheduledTime, setScheduledTime] = useState(null);
  const [spellCheckEnabled, setSpellCheckEnabled] = useState(true);
  const [showGenerateDraftOptions, setShowGenerateDraftOptions] = useState(false);
  const [isGeneratingDraft, setIsGeneratingDraft] = useState(false);
=======
  const [scheduledDate, setScheduledDate] = useState(null);
>>>>>>> e5f61eb6
  const [savedDrafts, setSavedDrafts] = useState([
    { id: 1, subject: 'Project proposal for client', to: 'client@example.com', lastSaved: '2 hours ago' },
    { id: 2, subject: 'Meeting agenda for tomorrow', to: 'team@example.com', lastSaved: '5 hours ago' },
  ]);

  // Form state
  const [emailData, setEmailData] = useState({
    to: '',
    cc: '',
    bcc: '',
    subject: '',
    body: '',
    attachments: []
  });

  // --- Effect to pre-fill from location state (template data) ---
  useEffect(() => {
    if (location.state?.subject || location.state?.body) {
      console.log("Received template data via navigation state:", location.state);
      setEmailData(prev => ({
        ...prev,
        subject: location.state.subject || prev.subject, // Use passed subject or keep existing
        body: location.state.body || prev.body // Use passed body or keep existing
      }));
      // Clear the state from history after applying it
      navigate(location.pathname, { replace: true, state: {} });
    }
  }, [location.state, location.pathname, navigate]);
  // --- End Effect ---


  // Sample templates (Keep for Template dropdown functionality)
  const [templates] = useState([
    { id: 1, name: 'Meeting Follow-up', category: 'Business', subject: 'Follow-up: {{meeting_name}} - Next Steps', body: `Hi {{recipient_name}},\n\nThank you for your time...`, favorite: true },
    { id: 2, name: 'Thank You Note', category: 'Personal', subject: 'Thank You for {{event_or_gift}}', body: `Dear {{recipient_name}},\n\nI wanted to express my sincere thanks...`, favorite: false }
  ]);

  // Handle form input changes
  const handleInputChange = (e) => {
    const { name, value } = e.target;
    setEmailData(prev => ({ ...prev, [name]: value }));
  };

  // Handle editor content change
  const handleEditorChange = (content) => {
    setEmailData(prev => ({ ...prev, body: content }));
  };

  // Handle file selection
  const handleFileSelect = (e) => {
    const files = Array.from(e.target.files);
    if (!files.length) return;
    const MAX_FILE_SIZE = 10 * 1024 * 1024; // 10MB
    const oversizedFiles = files.filter(file => file.size > MAX_FILE_SIZE);
    if (oversizedFiles.length > 0) { warning(`${oversizedFiles.length} file(s) exceed the 10MB limit and will be skipped.`); }
    const validFiles = files.filter(file => file.size <= MAX_FILE_SIZE);
    const newAttachments = validFiles.map(file => ({ id: Math.random().toString(36).substr(2, 9), file: file, name: file.name, size: file.size, type: file.type, }));
    setEmailData(prev => ({ ...prev, attachments: [...prev.attachments, ...newAttachments] }));
    if (fileInputRef.current) { fileInputRef.current.value = ''; }
  };

  // Remove attachment
  const removeAttachment = (id) => {
    setEmailData(prev => ({ ...prev, attachments: prev.attachments.filter(attachment => attachment.id !== id) }));
  };

  // Format file size
  const formatFileSize = (bytes) => {
    if (bytes < 1024) return bytes + ' B';
    else if (bytes < 1048576) return (bytes / 1024).toFixed(1) + ' KB';
    else return (bytes / 1048576).toFixed(1) + ' MB';
  };

  // Apply a template to the current email
  const applyTemplate = (template) => {
    setEmailData(prev => ({ ...prev, subject: template.subject, body: template.body }));
    setShowTemplateSelector(false);
    success(`Template "${template.name}" applied`);
  };

  // Save draft
  const saveDraft = () => {
    if (!emailData.subject && !emailData.body) { warning('Cannot save an empty draft'); return; }
    const newDraft = { id: Date.now(), subject: emailData.subject || '(No subject)', to: emailData.to || '(No recipient)', lastSaved: 'Just now', body: emailData.body /* Save body too */ };
    setSavedDrafts(prev => [newDraft, ...prev]);
    success('Draft saved successfully');
  };

  // Load a draft
  const loadDraft = (draft) => {
    setEmailData({ to: draft.to === '(No recipient)' ? '' : draft.to, cc: '', bcc: '', subject: draft.subject === '(No subject)' ? '' : draft.subject, body: draft.body || '', attachments: [] });
    setShowDraftsMenu(false);
    success(`Draft "${draft.subject}" loaded`);
  };

  // Delete a draft
  const deleteDraft = (id) => {
    setSavedDrafts(prev => prev.filter(draft => draft.id !== id));
    success('Draft deleted');
  };

  // Send email
  const sendEmail = () => {
    if (!emailData.to) { warning('Please specify at least one recipient'); return; }
    if (!emailData.subject) { if (!window.confirm('Send without subject?')) return; }
    setLoading(true);
    setTimeout(() => { // Simulate API call
      setLoading(false); success('Email sent successfully');
      setEmailData({ to: '', cc: '', bcc: '', subject: '', body: '', attachments: [] });
      navigate('/email/inbox'); // Navigate after sending
    }, 1500);
  };
<<<<<<< HEAD
  
  // Discard draft
  const discardDraft = () => {
    if (emailData.to || emailData.subject || emailData.body) {
      if (window.confirm('Are you sure you want to discard this draft?')) {
        setEmailData({
          to: '',
          cc: '',
          bcc: '',
          subject: '',
          body: '',
          attachments: []
        });
        
        if (editorRef.current) {
          editorRef.current.setContent('');
        }
        
        info('Draft discarded');
      }
    }
  };
  
  // Handle file uploads
  const handleFileUpload = (e) => {
    const files = Array.from(e.target.files);
    
    // In a real app, these would be uploaded to a server
    const newAttachments = files.map(file => ({
      id: Date.now() + Math.random(),
      name: file.name,
      size: file.size,
      type: file.type
    }));
    
    setEmailData(prev => ({
      ...prev,
      attachments: [...prev.attachments, ...newAttachments]
    }));
    
    // Reset input
    e.target.value = null;
  };
  
  // Remove attachment
  const removeAttachment = (id) => {
    setEmailData(prev => ({
      ...prev,
      attachments: prev.attachments.filter(attachment => attachment.id !== id)
    }));
  };
  
  // Format file size
  const formatFileSize = (bytes) => {
    if (bytes < 1024) return bytes + ' B';
    else if (bytes < 1048576) return (bytes / 1024).toFixed(1) + ' KB';
    else return (bytes / 1048576).toFixed(1) + ' MB';
  };

  // Open AI Draft Generator
  const openAIDraftGenerator = () => {
    // Save current form data to localStorage to potentially use in AI Draft Generator
    const emailData = {
      to: emailData.to,
      cc: emailData.cc,
      bcc: emailData.bcc,
      subject: emailData.subject,
      body: emailData.body,
      from: { email: 'me@example.com', name: 'Me' }
    };
    
    localStorage.setItem('draftEmailData', JSON.stringify(emailData));
    
    // Navigate to AI Draft Generator
    navigate('/email/draft-generator');
  };
=======
>>>>>>> e5f61eb6

  // Send scheduled email
  const sendScheduledEmail = (time) => {
    if (!emailData.to) { warning('Please specify at least one recipient'); return; }
    if (!emailData.subject) { warning('Please add a subject for scheduled emails'); return; }
    setScheduledDate(time); setShowScheduler(false);
    success(`Email scheduled for ${time.toLocaleString()}`);
    // Add actual scheduling logic here
  };

  // Handle discard draft
  const discardDraft = () => {
    if (emailData.to || emailData.subject || emailData.body) { if (!window.confirm('Discard this draft?')) return; }
    setEmailData({ to: '', cc: '', bcc: '', subject: '', body: '', attachments: [] });
    info('Draft discarded');
  };

  // Navigation handlers (Keep existing)
  const handleNavigateToQuickDraft = () => { navigateTo('/email/draft-generator', { mode: 'quick' }); };
  const handleNavigateToAdvancedDraft = () => { navigateTo('/email/draft-generator', { mode: 'advanced' }); };

  // Toggle fullscreen mode
  const toggleFullScreen = () => { setIsFullScreen(!isFullScreen); };

  // Trigger file input click
  const triggerFileUpload = () => { if (fileInputRef.current) { fileInputRef.current.click(); } };

  const { isOpen, currentFeature, showFeatureInfo, closeFeatureInfo } = useFeatureInfo();

  // Add useEffect for handling click outside signature dropdown
  useEffect(() => {
    const handleClickOutside = (event) => {
      const menu = document.getElementById('signature-menu');
      if (menu && !menu.contains(event.target) && !event.target.closest('button[data-signature-menu]')) {
        menu.classList.add('hidden');
      }
    };
    
    document.addEventListener('mousedown', handleClickOutside);
    return () => {
      document.removeEventListener('mousedown', handleClickOutside);
    };
  }, []);

  // Add a function to generate AI suggestions for the email content
  const generateAISuggestion = async (type) => {
    // Get current content (if any)
    const currentContent = editorRef.current?.getContent() || '';
    const currentSubject = emailData.subject || '';
    
    let prompt = '';
    switch(type) {
      case 'improve':
        prompt = `Improve the following email draft by making it more professional and clear:
          
          Subject: ${currentSubject}
          
          ${currentContent ? currentContent.replace(/<[^>]*>/g, '') : 'No content yet'}
          
          Please provide an improved version with better wording and structure. Return only the enhanced email text, no explanations.`;
        break;
      case 'shorter':
        prompt = `Make the following email shorter and more concise while maintaining the key points:
          
          Subject: ${currentSubject}
          
          ${currentContent ? currentContent.replace(/<[^>]*>/g, '') : 'No content yet'}
          
          Return only the condensed email text, no explanations.`;
        break;
      case 'friendly':
        prompt = `Rewrite the following email to make it more friendly and conversational:
          
          Subject: ${currentSubject}
          
          ${currentContent ? currentContent.replace(/<[^>]*>/g, '') : 'No content yet'}
          
          Return only the rewritten email text, no explanations.`;
        break;
      case 'formal':
        prompt = `Rewrite the following email to make it more formal and professional:
          
          Subject: ${currentSubject}
          
          ${currentContent ? currentContent.replace(/<[^>]*>/g, '') : 'No content yet'}
          
          Return only the rewritten email text, no explanations.`;
        break;
      default:
        prompt = `Generate a professional email with subject "${currentSubject || 'No subject'}".
          
          If you need a starting point, here's the current draft:
          ${currentContent ? currentContent.replace(/<[^>]*>/g, '') : 'No content yet'}
          
          Return only the email text, no explanations.`;
    }
    
    try {
      setLoading(true);
      
      // Call the Deepseek API
      const response = await DeepseekService.generateResponse(prompt, {
        useContext: true,
        temperature: 0.7
      });
      
      // Extract the content from the response
      const suggestion = response.choices[0]?.message?.content;
      
      // Set the content in the editor
      if (editorRef.current && suggestion) {
        // Format the suggestion as HTML with proper paragraph breaks
        const formattedSuggestion = suggestion
          .split('\n\n')
          .map(para => `<p>${para.replace(/\n/g, '<br>')}</p>`)
          .join('');
        
        editorRef.current.setContent(formattedSuggestion);
        
        // Update the email data state
        setEmailData(prev => ({
          ...prev,
          body: formattedSuggestion
        }));
        
        success('AI suggestion applied to your email');
      }
    } catch (error) {
      console.error('Error generating AI suggestion:', error);
      error({
        title: 'AI Error',
        description: 'Could not generate AI suggestion. Please try again later.'
      });
    } finally {
      setLoading(false);
    }
  };

  // Load reply data if available
  useEffect(() => {
    try {
      const emailActionData = localStorage.getItem('emailAction');
      if (emailActionData) {
        const actionData = JSON.parse(emailActionData);
        
        // If this is a reply or forward
        if (actionData.action === 'reply' || actionData.action === 'forward') {
          setEmailData({
            to: actionData.to || '',
            cc: actionData.cc || '',
            bcc: actionData.bcc || '',
            subject: actionData.subject || '',
            body: actionData.body || '',
            attachments: actionData.attachments || []
          });
          
          // Clear the storage after loading
          localStorage.removeItem('emailAction');
        }
      }
    } catch (error) {
      console.error('Error loading reply data:', error);
    }
  }, []);

  // Toggle spell checking
  const toggleSpellCheck = () => {
    setSpellCheckEnabled(!spellCheckEnabled);
    
    // Update the spell check setting in the editor
    if (editorRef.current) {
      editorRef.current.toggleSpellCheck?.();
    }
  };
  
  // Handle quick draft generation
  const handleGenerateQuickDraft = () => {
    setShowGenerateDraftOptions(false);
    setIsGeneratingDraft(true);
    
    // Get current context
    const recipient = emailData.to.split(',')[0].trim();
    const recipientName = recipient.split('@')[0] || 'recipient';
    const subject = emailData.subject || 'No subject';
    
    // Prepare prompt for the AI
    const prompt = `Generate a professional email draft with subject "${subject}" to ${recipientName}.
    The email should be well-structured, concise, and have a friendly yet professional tone.
    Recipient: ${recipient}
    Current message (if any): ${emailData.body ? emailData.body.replace(/<[^>]*>/g, '') : 'No content yet'}`;
    
    // Call the Deepseek API (simulated for now)
    setTimeout(() => {
      try {
        // Sample generated content
        const generatedContent = `<p>Dear ${recipientName.charAt(0).toUpperCase() + recipientName.slice(1)},</p>
<p>I hope this email finds you well. I'm reaching out regarding ${subject}.</p>
<p>[AI-generated content based on your subject and recipient]</p>
<p>Please let me know if you have any questions or need any additional information.</p>
<p>Best regards,<br>
${user?.displayName || 'Your Name'}</p>`;
        
        // Update the editor with the generated content
        if (editorRef.current) {
          editorRef.current.setContent(generatedContent);
        }
        
        // Update email data state
        setEmailData(prev => ({
          ...prev,
          body: generatedContent
        }));
        
        success('Quick draft generated successfully');
        setIsGeneratingDraft(false);
      } catch (error) {
        console.error('Error generating quick draft:', error);
        error('Failed to generate draft. Please try again.');
        setIsGeneratingDraft(false);
      }
    }, 1500);
  };
  
  // Navigate to advanced draft generator
  const handleAdvancedDraftGenerator = () => {
    setShowGenerateDraftOptions(false);
    
    // Save current email data for the draft generator
    const draftContext = {
      to: emailData.to,
      subject: emailData.subject,
      body: emailData.body,
      cc: emailData.cc,
      bcc: emailData.bcc
    };
    
    localStorage.setItem('draftContext', JSON.stringify(draftContext));
    
    // Navigate to the advanced draft generator
    navigate('/email/draft-generator');
  };

  return (
    <div className={`compose-page transition-all duration-200 ${isFullScreen ? 'fixed inset-0 z-50 bg-background p-4' : ''}`}>
      <Card className={`${isFullScreen ? 'h-full flex flex-col' : ''}`}>
        <CardHeader className="pb-3 shrink-0">
          <div className="flex justify-between items-center">
            <CardTitle>Compose Email</CardTitle>
            <div className="flex space-x-2">
              <Button variant="ghost" size="icon" onClick={toggleFullScreen} aria-label={isFullScreen ? 'Exit fullscreen' : 'Enter fullscreen'}>
                {isFullScreen ? <Minimize2 size={18} /> : <Maximize2 size={18} />}
              </Button>
            </div>
          </div>
        </CardHeader>
<<<<<<< HEAD
        <CardContent>
          <div className="space-y-4">
            {/* Email Form */}
            <div className="space-y-4">
              {/* To Field */}
              <div className="flex flex-wrap items-center border-b pb-1.5">
                <span className="w-10 font-semibold">To:</span>
              <input
                type="text"
                name="to"
                  value={emailData.to}
                onChange={handleInputChange}
                  className="flex-1 min-w-0 py-1 px-1 bg-transparent focus:outline-none"
                  placeholder="recipient@example.com"
              />
            </div>
            
              {/* CC Field */}
              <div className="flex flex-wrap items-center border-b pb-1.5">
                <span className="w-10 font-semibold">Cc:</span>
                  <input
                    type="text"
                    name="cc"
                  value={emailData.cc}
                    onChange={handleInputChange}
                  className="flex-1 min-w-0 py-1 px-1 bg-transparent focus:outline-none"
                    placeholder="cc@example.com"
                  />
            </div>
            
              {/* Subject Field */}
              <div className="flex flex-wrap items-center border-b pb-1.5">
                <span className="w-10 font-semibold">Subject:</span>
              <input
                type="text"
                name="subject"
                  value={emailData.subject}
                onChange={handleInputChange}
                  className="flex-1 min-w-0 py-1 px-1 bg-transparent focus:outline-none"
                placeholder="Enter subject"
              />
            </div>
            
              {/* Editor Toolbar with Generate Draft dropdown */}
              <div className="flex flex-wrap justify-between items-center mb-2 pb-2 border-b toolbar-compact">
                <div className="flex items-center space-x-2 overflow-x-auto">
                  {/* Generate Draft dropdown */}
                  <DropdownMenu>
                    <DropdownMenuTrigger asChild>
                      <Button 
                        variant="outline" 
                        size="sm"
                        disabled={isGeneratingDraft}
                        className="flex items-center gap-1"
                      >
                        {isGeneratingDraft ? (
                          <>
                            <Loader2 className="h-4 w-4 animate-spin" />
                            <span className="hidden sm:inline">Generating...</span>
                          </>
                        ) : (
                          <>
                            <Sparkles className="h-4 w-4" />
                            <span className="hidden sm:inline">Generate Draft</span>
                          </>
                        )}
                      </Button>
                    </DropdownMenuTrigger>
                    <DropdownMenuContent align="start">
                      <DropdownMenuItem onClick={handleGenerateQuickDraft}>
                        <Zap className="mr-2 h-4 w-4" />
                        <span>Quick Draft</span>
                      </DropdownMenuItem>
                      <DropdownMenuItem onClick={handleAdvancedDraftGenerator}>
                        <Settings className="mr-2 h-4 w-4" />
                        <span>Advanced Draft</span>
                      </DropdownMenuItem>
                    </DropdownMenuContent>
                  </DropdownMenu>
                
                  {/* Template button */}
                  <Button 
                    variant="outline" 
                    size="sm"
                    onClick={() => setShowTemplateSelector(!showTemplateSelector)}
                    className="flex items-center gap-1"
                  >
                    <FileText className="h-4 w-4" />
                    <span className="hidden sm:inline">Templates</span>
                  </Button>
                  
                  {/* Spell check button */}
                  <Button
                    variant={spellCheckEnabled ? "default" : "outline"}
                    size="sm"
                    onClick={toggleSpellCheck}
                    className="flex items-center gap-1"
                  >
                    <CheckCircle2 className="h-4 w-4" />
                    <span className="hidden sm:inline">Spell Check</span>
                  </Button>
                  
                  {/* File upload */}
                  <label className="cursor-pointer">
                  <input
                    type="file"
                    className="hidden"
                    onChange={handleFileUpload}
                      multiple
                    />
                    <Button 
                      variant="outline" 
                      size="sm"
                      className="flex items-center gap-1"
                      asChild
                    >
                      <span>
                        <Paperclip className="h-4 w-4" />
                        <span className="hidden sm:inline">Attach</span>
                      </span>
                    </Button>
                </label>
                </div>
              </div>
              
              {/* Rich Text Editor */}
              <div className="min-h-[300px] border rounded-md overflow-hidden">
                <RichTextEditor
                  ref={editorRef}
                  initialContent={emailData.body}
                  onChange={handleEditorChange}
                  darkMode={false}
                  showButtons={false}
                  spellCheckEnabled={spellCheckEnabled}
                />
                        </div>
              
              {/* Attachments */}
              {emailData.attachments.length > 0 && (
                <div className="pt-3 border-t">
                  <h3 className="text-sm font-medium mb-2">Attachments ({emailData.attachments.length})</h3>
                  <div className="flex flex-wrap gap-2">
                    {emailData.attachments.map(file => (
                      <div 
                        key={file.id} 
                        className="flex items-center bg-secondary/50 px-3 py-1.5 rounded-md text-sm"
                      >
                        <span className="truncate max-w-[180px]">{file.name}</span>
                        <span className="text-xs ml-1.5 text-muted-foreground">({formatFileSize(file.size)})</span>
                        <button
                          onClick={() => removeAttachment(file.id)}
                          className="ml-2 text-muted-foreground hover:text-destructive"
                        >
                          <X className="h-4 w-4" />
                        </button>
                      </div>
                    ))}
                  </div>
                </div>
              )}
              
              {/* Bottom toolbar */}
              <div className="flex flex-wrap justify-between items-center pt-4 mt-4 border-t toolbar-compact">
                <div className="flex items-center gap-2 mb-2 sm:mb-0 overflow-x-auto">
                  {/* Left side buttons */}
                  <Button
                    variant="outline"
                    size="sm"
                    onClick={() => setShowScheduler(!showScheduler)}
                    className="flex items-center gap-1"
                  >
                    <Clock className="h-4 w-4" />
                    <span className="hidden sm:inline">Schedule</span>
                  </Button>
                  
                  <Button
                    variant="outline"
                    size="sm"
                    onClick={() => setShowAIAssistant(!showAIAssistant)}
                    className="flex items-center gap-1"
                  >
                    <Sparkles className="h-4 w-4" />
                    <span className="hidden sm:inline">AI Assistant</span>
                  </Button>
                  
                  <Button
                    variant="outline"
                    size="sm"
                    onClick={saveDraft}
                    className="flex items-center gap-1"
                  >
                    <Save className="h-4 w-4" />
                    <span className="hidden sm:inline">Save Draft</span>
                  </Button>
                </div>
                
                <div className="flex items-center">
                  <Button
                    onClick={sendEmail}
                    disabled={loading}
                    className="flex items-center gap-1"
                  >
                    {loading ? (
                      <>
                        <div className="animate-spin h-4 w-4 border-2 border-current border-t-transparent rounded-full" />
                        <span>Sending...</span>
                      </>
                    ) : (
                      <>
                        <Send className="h-4 w-4" />
                        <span>Send</span>
                      </>
                    )}
=======

        <CardContent className={`flex-1 overflow-y-auto ${isFullScreen ? 'p-4' : 'pt-4'}`}> {/* Adjust padding */}
          <form className="space-y-4">
            <div>
              <Label htmlFor="compose-to">To</Label>
              <Input id="compose-to" type="text" name="to" value={emailData.to} onChange={handleInputChange} className="mt-1" placeholder="recipient@example.com" />
            </div>

            <div className="flex flex-wrap gap-4">
              <div className="flex-1 min-w-[200px]">
                <Label htmlFor="compose-cc">Cc</Label>
                <Input id="compose-cc" type="text" name="cc" value={emailData.cc} onChange={handleInputChange} className="mt-1" placeholder="cc@example.com" />
              </div>
              <div className="flex-1 min-w-[200px]">
                <Label htmlFor="compose-bcc">Bcc</Label>
                <Input id="compose-bcc" type="text" name="bcc" value={emailData.bcc} onChange={handleInputChange} className="mt-1" placeholder="bcc@example.com" />
              </div>
            </div>

            <div>
              <Label htmlFor="compose-subject">Subject</Label>
              <Input id="compose-subject" type="text" name="subject" value={emailData.subject} onChange={handleInputChange} className="mt-1" placeholder="Email subject" />
            </div>

            <div>
              <Label className="block mb-1">Message</Label>
              <EmailEditor
                initialContent={emailData.body} // Use state for initial content
                onChange={handleEditorChange}
                placeholder="Compose your email..."
              />
            </div>

            {/* Attachments */}
            {emailData.attachments.length > 0 && (
              <div className="border border-border rounded-md p-3 bg-secondary/50"> {/* Use theme colors */}
                <h3 className="text-sm font-medium mb-2 flex items-center text-foreground">
                  <Paperclip size={16} className="mr-2" />
                  Attachments ({emailData.attachments.length})
                </h3>
                <div className="flex flex-wrap gap-2">
                  {emailData.attachments.map(attachment => (
                    <div key={attachment.id} className="flex items-center bg-background px-3 py-1.5 rounded text-sm border border-border">
                      <div className="flex-1 mr-2">
                        <div className="font-medium truncate max-w-[200px]">{attachment.name}</div>
                        <div className="text-xs text-muted-foreground">{formatFileSize(attachment.size)}</div>
                      </div>
                      <Button variant="ghost" size="icon" className="h-6 w-6 text-muted-foreground hover:text-destructive" onClick={() => removeAttachment(attachment.id)}>
                        <X size={14} />
                      </Button>
                    </div>
                  ))}
                </div>
              </div>
            )}

            {/* Bottom toolbar */}
            <div className="flex flex-wrap gap-2 justify-between items-center pt-3 border-t border-border">
              <div className="flex flex-wrap gap-2">
                <Button type="button" onClick={sendEmail} disabled={loading}>
                  {loading ? <><Loader2 size={16} className="mr-2 animate-spin" /> Sending...</> : <><Send size={16} className="mr-2" /> Send</>}
                </Button>

                {/* Schedule Button */}
                 <Button type="button" variant="outline" onClick={() => setShowScheduler(true)}>
                   <Clock size={16} className="mr-2" /> Schedule
                 </Button>

                {/* Attach File Button */}
                <Button type="button" variant="outline" onClick={triggerFileUpload}>
                  <Paperclip size={16} className="mr-2" /> Attach
                </Button>
                <input type="file" ref={fileInputRef} onChange={handleFileSelect} multiple className="hidden" />

                {/* Templates Dropdown */}
                <Dropdown isOpen={showTemplateSelector} setIsOpen={setShowTemplateSelector} trigger={
                  <Button type="button" variant="outline">
                    Templates <ChevronDown size={16} className="ml-2" />
>>>>>>> e5f61eb6
                  </Button>
                }>
                  <div className="p-2 max-h-60 overflow-y-auto">
                    {templates.length > 0 ? templates.map(template => (
                      <button key={template.id} onClick={() => applyTemplate(template)} className="block w-full text-left px-3 py-1.5 text-sm rounded hover:bg-accent">
                        {template.name} {template.favorite && <Star size={12} className="inline ml-1 text-yellow-400 fill-yellow-400"/>}
                      </button>
                    )) : <div className="px-3 py-1.5 text-sm text-muted-foreground">No templates found.</div>}
                  </div>
                </Dropdown>

                 {/* Drafts Dropdown */}
                 <Dropdown isOpen={showDraftsMenu} setIsOpen={setShowDraftsMenu} trigger={
                   <Button type="button" variant="outline">
                     Drafts <ChevronDown size={16} className="ml-2" />
                   </Button>
                 }>
                   <div className="p-2 max-h-60 overflow-y-auto">
                     {savedDrafts.length > 0 ? savedDrafts.map(draft => (
                       <div key={draft.id} className="flex items-center justify-between hover:bg-accent rounded px-3 py-1.5">
                         <button onClick={() => loadDraft(draft)} className="flex-1 text-left text-sm mr-2 truncate" title={draft.subject}>
                           {draft.subject} <span className="text-xs text-muted-foreground">({draft.lastSaved})</span>
                         </button>
                         <Button variant="ghost" size="icon" className="h-6 w-6 text-muted-foreground hover:text-destructive" onClick={() => deleteDraft(draft.id)}>
                           <Trash2 size={14} />
                         </Button>
                       </div>
                     )) : <div className="px-3 py-1.5 text-sm text-muted-foreground">No saved drafts.</div>}
                     <div className="border-t border-border mt-1 pt-1">
                        <Button variant="ghost" size="sm" className="w-full justify-start" onClick={saveDraft}>
                            <Save size={14} className="mr-2"/> Save Current Draft
                        </Button>
                     </div>
                   </div>
                 </Dropdown>

                 {/* AI Assistant Options */}
                 <Dropdown isOpen={false} setIsOpen={() => {}} trigger={ // Placeholder state for now
                    <Button type="button" variant="outline">
                        <Sparkles size={16} className="mr-2" /> AI Assist <ChevronDown size={16} className="ml-2" />
                    </Button>
                 }>
                    <div className="p-1">
                        <button onClick={handleNavigateToQuickDraft} className="block w-full text-left px-3 py-1.5 text-sm rounded hover:bg-accent flex items-center">
                            <Wand size={14} className="mr-2"/> Quick Draft
                        </button>
                         <button onClick={handleNavigateToAdvancedDraft} className="block w-full text-left px-3 py-1.5 text-sm rounded hover:bg-accent flex items-center">
                            <BrainCircuit size={14} className="mr-2"/> Advanced Draft
                        </button>
                    </div>
                 </Dropdown>

              </div>

              {/* Discard Button */}
              <div>
                <Button type="button" variant="ghost" size="icon" onClick={discardDraft} title="Discard Draft">
                  <Trash2 size={18} />
                </Button>
              </div>
            </div>
          </form>
        </CardContent>
      </Card>

      {/* Scheduler Modal */}
      {showScheduler && (
        <EmailScheduler
          isOpen={showScheduler}
          onClose={() => setShowScheduler(false)}
          onSchedule={sendScheduledEmail}
          currentScheduledDate={scheduledDate}
        />
      )}

      {/* Feature Info Modal */}
      {isOpen && currentFeature && (
        <FeatureInfoModal
          isOpen={isOpen}
          onClose={closeFeatureInfo}
          title={currentFeature.title}
          description={currentFeature.description}
          benefits={currentFeature.benefits}
          releaseDate={currentFeature.releaseDate}
        />
      )}
    </div>
  );
}<|MERGE_RESOLUTION|>--- conflicted
+++ resolved
@@ -1,39 +1,17 @@
-<<<<<<< HEAD
-import React, { useState, useRef, useEffect, useCallback } from 'react';
-import { useNavigate, useLocation } from 'react-router-dom';
-import { Card, CardContent, CardHeader, CardTitle, CardDescription } from '../../components/ui/card';
-=======
 import React, { useState, useRef, useEffect } from 'react';
 import { useNavigate, useLocation } from 'react-router-dom'; // Import useLocation
 import { Card, CardContent, CardHeader, CardTitle } from '../../components/ui/card';
->>>>>>> e5f61eb6
 import { Button } from '../../components/ui/button';
 import { Input } from '../../components/ui/input'; // Assuming Input from ui
 // import { Textarea } from '../../components/ui/textarea'; // Not used - EmailEditor is used for body
 import { Label } from '../../components/ui/label'; // Assuming Label from ui
 import { useToast } from '../../contexts/ToastContext';
-<<<<<<< HEAD
-import { useAuth } from '../../contexts/AuthContext';
-import { 
-  Send, X, Paperclip, ChevronDown, Clock, Star, 
-  Save, Type, Trash2, Maximize2, Minimize2,
-  CheckCircle2, Info, Sparkles, CalendarDays, FileText, Loader2, Check, Zap, Settings
-=======
 import {
   Send, X, Paperclip, ChevronDown, Clock, Star,
   Save, Trash2, Maximize2, Minimize2,
   Sparkles, BrainCircuit, Wand, Loader2 // Added Loader2
->>>>>>> e5f61eb6
 } from 'lucide-react';
 import EmailScheduler from '../../components/email/EmailScheduler';
-<<<<<<< HEAD
-import { useSignatures } from '../../hooks/useSignatures';
-import RichTextEditor from '../../components/RichTextEditor';
-import { useFeatureInfo } from '../../hooks/useFeatureInfo';
-import FeatureInfoModal from '../../components/ui/FeatureInfoModal';
-import DeepseekService from '../../services/DeepseekService';
-import { DropdownMenu, DropdownMenuContent, DropdownMenuItem, DropdownMenuTrigger } from '../../components/ui/dropdown-menu';
-=======
 import EmailEditor from '../../components/email/EmailEditor';
 import useNavigateTo from '../../hooks/useNavigateTo';
 
@@ -63,34 +41,20 @@
     </div>
   );
 };
->>>>>>> e5f61eb6
 
 export default function ComposePage() {
   const { success, info, warning } = useToast();
   const navigate = useNavigate();
-<<<<<<< HEAD
-  const location = useLocation();
-  const { user } = useAuth();
-  const editorRef = useRef(null);
-=======
   const navigateTo = useNavigateTo();
   const location = useLocation(); // Get location object
   const fileInputRef = useRef(null);
->>>>>>> e5f61eb6
   const [isFullScreen, setIsFullScreen] = useState(false);
   const [loading, setLoading] = useState(false);
   const [showTemplateSelector, setShowTemplateSelector] = useState(false);
   const [showDraftsMenu, setShowDraftsMenu] = useState(false);
   // const [showAIAssistant, setShowAIAssistant] = useState(false); // Assuming AI Assistant is separate component/logic
   const [showScheduler, setShowScheduler] = useState(false);
-<<<<<<< HEAD
-  const [scheduledTime, setScheduledTime] = useState(null);
-  const [spellCheckEnabled, setSpellCheckEnabled] = useState(true);
-  const [showGenerateDraftOptions, setShowGenerateDraftOptions] = useState(false);
-  const [isGeneratingDraft, setIsGeneratingDraft] = useState(false);
-=======
   const [scheduledDate, setScheduledDate] = useState(null);
->>>>>>> e5f61eb6
   const [savedDrafts, setSavedDrafts] = useState([
     { id: 1, subject: 'Project proposal for client', to: 'client@example.com', lastSaved: '2 hours ago' },
     { id: 2, subject: 'Meeting agenda for tomorrow', to: 'team@example.com', lastSaved: '5 hours ago' },
@@ -181,125 +145,53 @@
 
   // Load a draft
   const loadDraft = (draft) => {
-    setEmailData({ to: draft.to === '(No recipient)' ? '' : draft.to, cc: '', bcc: '', subject: draft.subject === '(No subject)' ? '' : draft.subject, body: draft.body || '', attachments: [] });
+    setEmailData(prev => ({
+      ...prev,
+      to: draft.to || '',
+      subject: draft.subject || '',
+      body: draft.body || ''
+    }));
     setShowDraftsMenu(false);
-    success(`Draft "${draft.subject}" loaded`);
-  };
-
-  // Delete a draft
-  const deleteDraft = (id) => {
-    setSavedDrafts(prev => prev.filter(draft => draft.id !== id));
-    success('Draft deleted');
+    info(`Draft "${draft.subject}" loaded`);
   };
 
   // Send email
   const sendEmail = () => {
     if (!emailData.to) { warning('Please specify at least one recipient'); return; }
-    if (!emailData.subject) { if (!window.confirm('Send without subject?')) return; }
+    
     setLoading(true);
-    setTimeout(() => { // Simulate API call
-      setLoading(false); success('Email sent successfully');
-      setEmailData({ to: '', cc: '', bcc: '', subject: '', body: '', attachments: [] });
-      navigate('/email/inbox'); // Navigate after sending
+    // Simulating API call
+    setTimeout(() => {
+      success('Email sent successfully');
+      setLoading(false);
+      // Redirect to inbox or confirmation page
+      navigate('/inbox');
     }, 1500);
   };
-<<<<<<< HEAD
-  
-  // Discard draft
-  const discardDraft = () => {
-    if (emailData.to || emailData.subject || emailData.body) {
-      if (window.confirm('Are you sure you want to discard this draft?')) {
-        setEmailData({
-          to: '',
-          cc: '',
-          bcc: '',
-          subject: '',
-          body: '',
-          attachments: []
-        });
-        
-        if (editorRef.current) {
-          editorRef.current.setContent('');
-        }
-        
-        info('Draft discarded');
-      }
-    }
-  };
-  
-  // Handle file uploads
-  const handleFileUpload = (e) => {
-    const files = Array.from(e.target.files);
-    
-    // In a real app, these would be uploaded to a server
-    const newAttachments = files.map(file => ({
-      id: Date.now() + Math.random(),
-      name: file.name,
-      size: file.size,
-      type: file.type
-    }));
-    
-    setEmailData(prev => ({
-      ...prev,
-      attachments: [...prev.attachments, ...newAttachments]
-    }));
-    
-    // Reset input
-    e.target.value = null;
-  };
-  
-  // Remove attachment
-  const removeAttachment = (id) => {
-    setEmailData(prev => ({
-      ...prev,
-      attachments: prev.attachments.filter(attachment => attachment.id !== id)
-    }));
-  };
-  
-  // Format file size
-  const formatFileSize = (bytes) => {
-    if (bytes < 1024) return bytes + ' B';
-    else if (bytes < 1048576) return (bytes / 1024).toFixed(1) + ' KB';
-    else return (bytes / 1048576).toFixed(1) + ' MB';
-  };
-
-  // Open AI Draft Generator
-  const openAIDraftGenerator = () => {
-    // Save current form data to localStorage to potentially use in AI Draft Generator
-    const emailData = {
-      to: emailData.to,
-      cc: emailData.cc,
-      bcc: emailData.bcc,
-      subject: emailData.subject,
-      body: emailData.body,
-      from: { email: 'me@example.com', name: 'Me' }
-    };
-    
-    localStorage.setItem('draftEmailData', JSON.stringify(emailData));
-    
-    // Navigate to AI Draft Generator
-    navigate('/email/draft-generator');
-  };
-=======
->>>>>>> e5f61eb6
-
-  // Send scheduled email
-  const sendScheduledEmail = (time) => {
+
+  // Schedule email
+  const scheduleEmail = (date) => {
     if (!emailData.to) { warning('Please specify at least one recipient'); return; }
     if (!emailData.subject) { warning('Please add a subject for scheduled emails'); return; }
-    setScheduledDate(time); setShowScheduler(false);
-    success(`Email scheduled for ${time.toLocaleString()}`);
-    // Add actual scheduling logic here
-  };
-
-  // Handle discard draft
-  const discardDraft = () => {
-    if (emailData.to || emailData.subject || emailData.body) { if (!window.confirm('Discard this draft?')) return; }
-    setEmailData({ to: '', cc: '', bcc: '', subject: '', body: '', attachments: [] });
-    info('Draft discarded');
-  };
-
-  // Navigation handlers (Keep existing)
+    
+    setScheduledDate(date);
+    setShowScheduler(false);
+    success(`Email scheduled for ${date.toLocaleString()}`);
+  };
+
+  // Handle discarding the draft
+  const handleDiscard = () => {
+    if (!emailData.subject && !emailData.body && !emailData.to && !emailData.cc && !emailData.bcc && emailData.attachments.length === 0) {
+      navigate('/inbox');
+      return;
+    }
+    
+    if (window.confirm('Are you sure you want to discard this draft?')) {
+      navigate('/inbox');
+    }
+  };
+
+  // AI Draft Generator Navigation
   const handleNavigateToQuickDraft = () => { navigateTo('/email/draft-generator', { mode: 'quick' }); };
   const handleNavigateToAdvancedDraft = () => { navigateTo('/email/draft-generator', { mode: 'advanced' }); };
 
@@ -309,498 +201,108 @@
   // Trigger file input click
   const triggerFileUpload = () => { if (fileInputRef.current) { fileInputRef.current.click(); } };
 
-  const { isOpen, currentFeature, showFeatureInfo, closeFeatureInfo } = useFeatureInfo();
-
-  // Add useEffect for handling click outside signature dropdown
-  useEffect(() => {
-    const handleClickOutside = (event) => {
-      const menu = document.getElementById('signature-menu');
-      if (menu && !menu.contains(event.target) && !event.target.closest('button[data-signature-menu]')) {
-        menu.classList.add('hidden');
-      }
-    };
-    
-    document.addEventListener('mousedown', handleClickOutside);
-    return () => {
-      document.removeEventListener('mousedown', handleClickOutside);
-    };
-  }, []);
-
-  // Add a function to generate AI suggestions for the email content
-  const generateAISuggestion = async (type) => {
-    // Get current content (if any)
-    const currentContent = editorRef.current?.getContent() || '';
-    const currentSubject = emailData.subject || '';
-    
-    let prompt = '';
-    switch(type) {
-      case 'improve':
-        prompt = `Improve the following email draft by making it more professional and clear:
-          
-          Subject: ${currentSubject}
-          
-          ${currentContent ? currentContent.replace(/<[^>]*>/g, '') : 'No content yet'}
-          
-          Please provide an improved version with better wording and structure. Return only the enhanced email text, no explanations.`;
-        break;
-      case 'shorter':
-        prompt = `Make the following email shorter and more concise while maintaining the key points:
-          
-          Subject: ${currentSubject}
-          
-          ${currentContent ? currentContent.replace(/<[^>]*>/g, '') : 'No content yet'}
-          
-          Return only the condensed email text, no explanations.`;
-        break;
-      case 'friendly':
-        prompt = `Rewrite the following email to make it more friendly and conversational:
-          
-          Subject: ${currentSubject}
-          
-          ${currentContent ? currentContent.replace(/<[^>]*>/g, '') : 'No content yet'}
-          
-          Return only the rewritten email text, no explanations.`;
-        break;
-      case 'formal':
-        prompt = `Rewrite the following email to make it more formal and professional:
-          
-          Subject: ${currentSubject}
-          
-          ${currentContent ? currentContent.replace(/<[^>]*>/g, '') : 'No content yet'}
-          
-          Return only the rewritten email text, no explanations.`;
-        break;
-      default:
-        prompt = `Generate a professional email with subject "${currentSubject || 'No subject'}".
-          
-          If you need a starting point, here's the current draft:
-          ${currentContent ? currentContent.replace(/<[^>]*>/g, '') : 'No content yet'}
-          
-          Return only the email text, no explanations.`;
-    }
-    
-    try {
-      setLoading(true);
-      
-      // Call the Deepseek API
-      const response = await DeepseekService.generateResponse(prompt, {
-        useContext: true,
-        temperature: 0.7
-      });
-      
-      // Extract the content from the response
-      const suggestion = response.choices[0]?.message?.content;
-      
-      // Set the content in the editor
-      if (editorRef.current && suggestion) {
-        // Format the suggestion as HTML with proper paragraph breaks
-        const formattedSuggestion = suggestion
-          .split('\n\n')
-          .map(para => `<p>${para.replace(/\n/g, '<br>')}</p>`)
-          .join('');
-        
-        editorRef.current.setContent(formattedSuggestion);
-        
-        // Update the email data state
-        setEmailData(prev => ({
-          ...prev,
-          body: formattedSuggestion
-        }));
-        
-        success('AI suggestion applied to your email');
-      }
-    } catch (error) {
-      console.error('Error generating AI suggestion:', error);
-      error({
-        title: 'AI Error',
-        description: 'Could not generate AI suggestion. Please try again later.'
-      });
-    } finally {
-      setLoading(false);
-    }
-  };
-
-  // Load reply data if available
-  useEffect(() => {
-    try {
-      const emailActionData = localStorage.getItem('emailAction');
-      if (emailActionData) {
-        const actionData = JSON.parse(emailActionData);
-        
-        // If this is a reply or forward
-        if (actionData.action === 'reply' || actionData.action === 'forward') {
-          setEmailData({
-            to: actionData.to || '',
-            cc: actionData.cc || '',
-            bcc: actionData.bcc || '',
-            subject: actionData.subject || '',
-            body: actionData.body || '',
-            attachments: actionData.attachments || []
-          });
-          
-          // Clear the storage after loading
-          localStorage.removeItem('emailAction');
-        }
-      }
-    } catch (error) {
-      console.error('Error loading reply data:', error);
-    }
-  }, []);
-
-  // Toggle spell checking
-  const toggleSpellCheck = () => {
-    setSpellCheckEnabled(!spellCheckEnabled);
-    
-    // Update the spell check setting in the editor
-    if (editorRef.current) {
-      editorRef.current.toggleSpellCheck?.();
-    }
-  };
-  
-  // Handle quick draft generation
-  const handleGenerateQuickDraft = () => {
-    setShowGenerateDraftOptions(false);
-    setIsGeneratingDraft(true);
-    
-    // Get current context
-    const recipient = emailData.to.split(',')[0].trim();
-    const recipientName = recipient.split('@')[0] || 'recipient';
-    const subject = emailData.subject || 'No subject';
-    
-    // Prepare prompt for the AI
-    const prompt = `Generate a professional email draft with subject "${subject}" to ${recipientName}.
-    The email should be well-structured, concise, and have a friendly yet professional tone.
-    Recipient: ${recipient}
-    Current message (if any): ${emailData.body ? emailData.body.replace(/<[^>]*>/g, '') : 'No content yet'}`;
-    
-    // Call the Deepseek API (simulated for now)
-    setTimeout(() => {
-      try {
-        // Sample generated content
-        const generatedContent = `<p>Dear ${recipientName.charAt(0).toUpperCase() + recipientName.slice(1)},</p>
-<p>I hope this email finds you well. I'm reaching out regarding ${subject}.</p>
-<p>[AI-generated content based on your subject and recipient]</p>
-<p>Please let me know if you have any questions or need any additional information.</p>
-<p>Best regards,<br>
-${user?.displayName || 'Your Name'}</p>`;
-        
-        // Update the editor with the generated content
-        if (editorRef.current) {
-          editorRef.current.setContent(generatedContent);
-        }
-        
-        // Update email data state
-        setEmailData(prev => ({
-          ...prev,
-          body: generatedContent
-        }));
-        
-        success('Quick draft generated successfully');
-        setIsGeneratingDraft(false);
-      } catch (error) {
-        console.error('Error generating quick draft:', error);
-        error('Failed to generate draft. Please try again.');
-        setIsGeneratingDraft(false);
-      }
-    }, 1500);
-  };
-  
-  // Navigate to advanced draft generator
-  const handleAdvancedDraftGenerator = () => {
-    setShowGenerateDraftOptions(false);
-    
-    // Save current email data for the draft generator
-    const draftContext = {
-      to: emailData.to,
-      subject: emailData.subject,
-      body: emailData.body,
-      cc: emailData.cc,
-      bcc: emailData.bcc
-    };
-    
-    localStorage.setItem('draftContext', JSON.stringify(draftContext));
-    
-    // Navigate to the advanced draft generator
-    navigate('/email/draft-generator');
-  };
-
   return (
-    <div className={`compose-page transition-all duration-200 ${isFullScreen ? 'fixed inset-0 z-50 bg-background p-4' : ''}`}>
-      <Card className={`${isFullScreen ? 'h-full flex flex-col' : ''}`}>
-        <CardHeader className="pb-3 shrink-0">
+    <div className={`email-compose ${isFullScreen ? 'fixed inset-0 z-50 bg-background' : ''}`}>
+      <Card className={`border shadow-sm ${isFullScreen ? 'rounded-none h-full' : 'mt-4'}`}>
+        <CardHeader className="border-b p-3 bg-muted/30">
           <div className="flex justify-between items-center">
-            <CardTitle>Compose Email</CardTitle>
-            <div className="flex space-x-2">
-              <Button variant="ghost" size="icon" onClick={toggleFullScreen} aria-label={isFullScreen ? 'Exit fullscreen' : 'Enter fullscreen'}>
-                {isFullScreen ? <Minimize2 size={18} /> : <Maximize2 size={18} />}
+            <CardTitle className="text-xl">Compose Email</CardTitle>
+            <div className="flex space-x-1">
+              <Button variant="ghost" size="sm" onClick={toggleFullScreen} title={isFullScreen ? 'Exit fullscreen' : 'Enter fullscreen'}>
+                {isFullScreen ? <Minimize2 className="h-4 w-4" /> : <Maximize2 className="h-4 w-4" />}
+              </Button>
+              <Button variant="ghost" size="sm" onClick={handleDiscard} title="Discard draft">
+                <X className="h-4 w-4" />
               </Button>
             </div>
           </div>
         </CardHeader>
-<<<<<<< HEAD
-        <CardContent>
-          <div className="space-y-4">
-            {/* Email Form */}
+
+        <CardContent className="p-0">
+          <div className="p-4 space-y-4">
+            {/* Recipients */}
             <div className="space-y-4">
-              {/* To Field */}
-              <div className="flex flex-wrap items-center border-b pb-1.5">
-                <span className="w-10 font-semibold">To:</span>
-              <input
-                type="text"
-                name="to"
+              <div className="grid grid-cols-[auto,1fr] gap-4 items-center">
+                <Label htmlFor="to" className="font-medium text-right w-14">To:</Label>
+                <Input
+                  id="to"
+                  name="to"
                   value={emailData.to}
-                onChange={handleInputChange}
-                  className="flex-1 min-w-0 py-1 px-1 bg-transparent focus:outline-none"
+                  onChange={handleInputChange}
                   placeholder="recipient@example.com"
+                  className="flex-1"
+                />
+              </div>
+
+              <div className="grid grid-cols-[auto,1fr] gap-4 items-center">
+                <Label htmlFor="cc" className="font-medium text-right w-14">Cc:</Label>
+                <Input
+                  id="cc"
+                  name="cc"
+                  value={emailData.cc}
+                  onChange={handleInputChange}
+                  placeholder="cc@example.com"
+                  className="flex-1"
+                />
+              </div>
+
+              <div className="grid grid-cols-[auto,1fr] gap-4 items-center">
+                <Label htmlFor="bcc" className="font-medium text-right w-14">Bcc:</Label>
+                <Input
+                  id="bcc"
+                  name="bcc"
+                  value={emailData.bcc}
+                  onChange={handleInputChange}
+                  placeholder="bcc@example.com"
+                  className="flex-1"
+                />
+              </div>
+
+              <div className="grid grid-cols-[auto,1fr] gap-4 items-center">
+                <Label htmlFor="subject" className="font-medium text-right w-14">Subject:</Label>
+                <Input
+                  id="subject"
+                  name="subject"
+                  value={emailData.subject}
+                  onChange={handleInputChange}
+                  placeholder="Type subject here..."
+                  className="flex-1"
+                />
+              </div>
+            </div>
+
+            {/* Email Body */}
+            <div>
+              <EmailEditor
+                initialValue={emailData.body}
+                onChange={handleEditorChange}
+                className="min-h-[300px] border rounded-md p-2 bg-background"
               />
             </div>
-            
-              {/* CC Field */}
-              <div className="flex flex-wrap items-center border-b pb-1.5">
-                <span className="w-10 font-semibold">Cc:</span>
-                  <input
-                    type="text"
-                    name="cc"
-                  value={emailData.cc}
-                    onChange={handleInputChange}
-                  className="flex-1 min-w-0 py-1 px-1 bg-transparent focus:outline-none"
-                    placeholder="cc@example.com"
-                  />
-            </div>
-            
-              {/* Subject Field */}
-              <div className="flex flex-wrap items-center border-b pb-1.5">
-                <span className="w-10 font-semibold">Subject:</span>
-              <input
-                type="text"
-                name="subject"
-                  value={emailData.subject}
-                onChange={handleInputChange}
-                  className="flex-1 min-w-0 py-1 px-1 bg-transparent focus:outline-none"
-                placeholder="Enter subject"
-              />
-            </div>
-            
-              {/* Editor Toolbar with Generate Draft dropdown */}
-              <div className="flex flex-wrap justify-between items-center mb-2 pb-2 border-b toolbar-compact">
-                <div className="flex items-center space-x-2 overflow-x-auto">
-                  {/* Generate Draft dropdown */}
-                  <DropdownMenu>
-                    <DropdownMenuTrigger asChild>
-                      <Button 
-                        variant="outline" 
-                        size="sm"
-                        disabled={isGeneratingDraft}
-                        className="flex items-center gap-1"
-                      >
-                        {isGeneratingDraft ? (
-                          <>
-                            <Loader2 className="h-4 w-4 animate-spin" />
-                            <span className="hidden sm:inline">Generating...</span>
-                          </>
-                        ) : (
-                          <>
-                            <Sparkles className="h-4 w-4" />
-                            <span className="hidden sm:inline">Generate Draft</span>
-                          </>
-                        )}
-                      </Button>
-                    </DropdownMenuTrigger>
-                    <DropdownMenuContent align="start">
-                      <DropdownMenuItem onClick={handleGenerateQuickDraft}>
-                        <Zap className="mr-2 h-4 w-4" />
-                        <span>Quick Draft</span>
-                      </DropdownMenuItem>
-                      <DropdownMenuItem onClick={handleAdvancedDraftGenerator}>
-                        <Settings className="mr-2 h-4 w-4" />
-                        <span>Advanced Draft</span>
-                      </DropdownMenuItem>
-                    </DropdownMenuContent>
-                  </DropdownMenu>
-                
-                  {/* Template button */}
-                  <Button 
-                    variant="outline" 
-                    size="sm"
-                    onClick={() => setShowTemplateSelector(!showTemplateSelector)}
-                    className="flex items-center gap-1"
-                  >
-                    <FileText className="h-4 w-4" />
-                    <span className="hidden sm:inline">Templates</span>
-                  </Button>
-                  
-                  {/* Spell check button */}
-                  <Button
-                    variant={spellCheckEnabled ? "default" : "outline"}
-                    size="sm"
-                    onClick={toggleSpellCheck}
-                    className="flex items-center gap-1"
-                  >
-                    <CheckCircle2 className="h-4 w-4" />
-                    <span className="hidden sm:inline">Spell Check</span>
-                  </Button>
-                  
-                  {/* File upload */}
-                  <label className="cursor-pointer">
-                  <input
-                    type="file"
-                    className="hidden"
-                    onChange={handleFileUpload}
-                      multiple
-                    />
-                    <Button 
-                      variant="outline" 
-                      size="sm"
-                      className="flex items-center gap-1"
-                      asChild
-                    >
-                      <span>
-                        <Paperclip className="h-4 w-4" />
-                        <span className="hidden sm:inline">Attach</span>
-                      </span>
-                    </Button>
-                </label>
-                </div>
-              </div>
-              
-              {/* Rich Text Editor */}
-              <div className="min-h-[300px] border rounded-md overflow-hidden">
-                <RichTextEditor
-                  ref={editorRef}
-                  initialContent={emailData.body}
-                  onChange={handleEditorChange}
-                  darkMode={false}
-                  showButtons={false}
-                  spellCheckEnabled={spellCheckEnabled}
-                />
-                        </div>
-              
-              {/* Attachments */}
-              {emailData.attachments.length > 0 && (
-                <div className="pt-3 border-t">
-                  <h3 className="text-sm font-medium mb-2">Attachments ({emailData.attachments.length})</h3>
-                  <div className="flex flex-wrap gap-2">
-                    {emailData.attachments.map(file => (
-                      <div 
-                        key={file.id} 
-                        className="flex items-center bg-secondary/50 px-3 py-1.5 rounded-md text-sm"
-                      >
-                        <span className="truncate max-w-[180px]">{file.name}</span>
-                        <span className="text-xs ml-1.5 text-muted-foreground">({formatFileSize(file.size)})</span>
-                        <button
-                          onClick={() => removeAttachment(file.id)}
-                          className="ml-2 text-muted-foreground hover:text-destructive"
-                        >
-                          <X className="h-4 w-4" />
-                        </button>
-                      </div>
-                    ))}
-                  </div>
-                </div>
-              )}
-              
-              {/* Bottom toolbar */}
-              <div className="flex flex-wrap justify-between items-center pt-4 mt-4 border-t toolbar-compact">
-                <div className="flex items-center gap-2 mb-2 sm:mb-0 overflow-x-auto">
-                  {/* Left side buttons */}
-                  <Button
-                    variant="outline"
-                    size="sm"
-                    onClick={() => setShowScheduler(!showScheduler)}
-                    className="flex items-center gap-1"
-                  >
-                    <Clock className="h-4 w-4" />
-                    <span className="hidden sm:inline">Schedule</span>
-                  </Button>
-                  
-                  <Button
-                    variant="outline"
-                    size="sm"
-                    onClick={() => setShowAIAssistant(!showAIAssistant)}
-                    className="flex items-center gap-1"
-                  >
-                    <Sparkles className="h-4 w-4" />
-                    <span className="hidden sm:inline">AI Assistant</span>
-                  </Button>
-                  
-                  <Button
-                    variant="outline"
-                    size="sm"
-                    onClick={saveDraft}
-                    className="flex items-center gap-1"
-                  >
-                    <Save className="h-4 w-4" />
-                    <span className="hidden sm:inline">Save Draft</span>
-                  </Button>
-                </div>
-                
-                <div className="flex items-center">
-                  <Button
-                    onClick={sendEmail}
-                    disabled={loading}
-                    className="flex items-center gap-1"
-                  >
-                    {loading ? (
-                      <>
-                        <div className="animate-spin h-4 w-4 border-2 border-current border-t-transparent rounded-full" />
-                        <span>Sending...</span>
-                      </>
-                    ) : (
-                      <>
-                        <Send className="h-4 w-4" />
-                        <span>Send</span>
-                      </>
-                    )}
-=======
-
-        <CardContent className={`flex-1 overflow-y-auto ${isFullScreen ? 'p-4' : 'pt-4'}`}> {/* Adjust padding */}
-          <form className="space-y-4">
-            <div>
-              <Label htmlFor="compose-to">To</Label>
-              <Input id="compose-to" type="text" name="to" value={emailData.to} onChange={handleInputChange} className="mt-1" placeholder="recipient@example.com" />
-            </div>
-
-            <div className="flex flex-wrap gap-4">
-              <div className="flex-1 min-w-[200px]">
-                <Label htmlFor="compose-cc">Cc</Label>
-                <Input id="compose-cc" type="text" name="cc" value={emailData.cc} onChange={handleInputChange} className="mt-1" placeholder="cc@example.com" />
-              </div>
-              <div className="flex-1 min-w-[200px]">
-                <Label htmlFor="compose-bcc">Bcc</Label>
-                <Input id="compose-bcc" type="text" name="bcc" value={emailData.bcc} onChange={handleInputChange} className="mt-1" placeholder="bcc@example.com" />
-              </div>
-            </div>
-
-            <div>
-              <Label htmlFor="compose-subject">Subject</Label>
-              <Input id="compose-subject" type="text" name="subject" value={emailData.subject} onChange={handleInputChange} className="mt-1" placeholder="Email subject" />
-            </div>
-
-            <div>
-              <Label className="block mb-1">Message</Label>
-              <EmailEditor
-                initialContent={emailData.body} // Use state for initial content
-                onChange={handleEditorChange}
-                placeholder="Compose your email..."
-              />
-            </div>
 
             {/* Attachments */}
             {emailData.attachments.length > 0 && (
-              <div className="border border-border rounded-md p-3 bg-secondary/50"> {/* Use theme colors */}
-                <h3 className="text-sm font-medium mb-2 flex items-center text-foreground">
-                  <Paperclip size={16} className="mr-2" />
-                  Attachments ({emailData.attachments.length})
-                </h3>
-                <div className="flex flex-wrap gap-2">
-                  {emailData.attachments.map(attachment => (
-                    <div key={attachment.id} className="flex items-center bg-background px-3 py-1.5 rounded text-sm border border-border">
-                      <div className="flex-1 mr-2">
-                        <div className="font-medium truncate max-w-[200px]">{attachment.name}</div>
-                        <div className="text-xs text-muted-foreground">{formatFileSize(attachment.size)}</div>
+              <div className="border rounded-md p-3 bg-muted/20">
+                <h3 className="text-sm font-medium mb-2">Attachments ({emailData.attachments.length})</h3>
+                <div className="space-y-2">
+                  {emailData.attachments.map((attachment) => (
+                    <div key={attachment.id} className="flex items-center justify-between bg-background p-2 rounded-md">
+                      <div className="flex items-center space-x-2">
+                        <div className="bg-primary/10 p-1 rounded">
+                          <Paperclip className="h-4 w-4 text-primary" />
+                        </div>
+                        <div>
+                          <p className="text-sm font-medium truncate max-w-[200px]">{attachment.name}</p>
+                          <p className="text-xs text-muted-foreground">{formatFileSize(attachment.size)}</p>
+                        </div>
                       </div>
-                      <Button variant="ghost" size="icon" className="h-6 w-6 text-muted-foreground hover:text-destructive" onClick={() => removeAttachment(attachment.id)}>
-                        <X size={14} />
+                      <Button 
+                        variant="ghost" 
+                        size="sm" 
+                        onClick={() => removeAttachment(attachment.id)}
+                        className="h-7 w-7 p-0"
+                      >
+                        <X className="h-4 w-4" />
                       </Button>
                     </div>
                   ))}
@@ -808,115 +310,163 @@
               </div>
             )}
 
-            {/* Bottom toolbar */}
-            <div className="flex flex-wrap gap-2 justify-between items-center pt-3 border-t border-border">
-              <div className="flex flex-wrap gap-2">
-                <Button type="button" onClick={sendEmail} disabled={loading}>
-                  {loading ? <><Loader2 size={16} className="mr-2 animate-spin" /> Sending...</> : <><Send size={16} className="mr-2" /> Send</>}
-                </Button>
-
-                {/* Schedule Button */}
-                 <Button type="button" variant="outline" onClick={() => setShowScheduler(true)}>
-                   <Clock size={16} className="mr-2" /> Schedule
-                 </Button>
-
-                {/* Attach File Button */}
-                <Button type="button" variant="outline" onClick={triggerFileUpload}>
-                  <Paperclip size={16} className="mr-2" /> Attach
-                </Button>
-                <input type="file" ref={fileInputRef} onChange={handleFileSelect} multiple className="hidden" />
-
-                {/* Templates Dropdown */}
-                <Dropdown isOpen={showTemplateSelector} setIsOpen={setShowTemplateSelector} trigger={
-                  <Button type="button" variant="outline">
-                    Templates <ChevronDown size={16} className="ml-2" />
->>>>>>> e5f61eb6
-                  </Button>
-                }>
-                  <div className="p-2 max-h-60 overflow-y-auto">
-                    {templates.length > 0 ? templates.map(template => (
-                      <button key={template.id} onClick={() => applyTemplate(template)} className="block w-full text-left px-3 py-1.5 text-sm rounded hover:bg-accent">
-                        {template.name} {template.favorite && <Star size={12} className="inline ml-1 text-yellow-400 fill-yellow-400"/>}
-                      </button>
-                    )) : <div className="px-3 py-1.5 text-sm text-muted-foreground">No templates found.</div>}
+            {/* Action buttons */}
+            <div className="flex flex-wrap gap-2">
+              <Button onClick={sendEmail} disabled={loading} className="flex items-center">
+                {loading ? <Loader2 className="h-4 w-4 mr-2 animate-spin" /> : <Send className="h-4 w-4 mr-2" />}
+                Send
+              </Button>
+
+              <input
+                type="file"
+                ref={fileInputRef}
+                onChange={handleFileSelect}
+                className="hidden"
+                multiple
+              />
+              
+              <Button variant="outline" onClick={triggerFileUpload} className="flex items-center">
+                <Paperclip className="h-4 w-4 mr-2" />
+                Attach
+              </Button>
+
+              {/* Drafts dropdown */}
+              <Dropdown
+                isOpen={showDraftsMenu}
+                setIsOpen={setShowDraftsMenu}
+                trigger={
+                  <Button variant="outline" className="flex items-center">
+                    <Save className="h-4 w-4 mr-2" />
+                    Drafts
+                    <ChevronDown className="h-4 w-4 ml-2" />
+                  </Button>
+                }
+              >
+                <div className="p-2">
+                  <Button variant="secondary" className="w-full mb-2" onClick={saveDraft}>
+                    Save current draft
+                  </Button>
+                  
+                  <div className="text-sm font-medium mb-1 mt-3 text-muted-foreground">Saved Drafts</div>
+                  
+                  {savedDrafts.length > 0 ? (
+                    <div className="max-h-[200px] overflow-y-auto">
+                      {savedDrafts.map((draft) => (
+                        <div 
+                          key={draft.id}
+                          className="p-2 hover:bg-muted rounded-sm cursor-pointer"
+                          onClick={() => loadDraft(draft)}
+                        >
+                          <div className="font-medium text-sm truncate">{draft.subject}</div>
+                          <div className="text-xs text-muted-foreground flex justify-between">
+                            <span>{draft.to}</span>
+                            <span>{draft.lastSaved}</span>
+                          </div>
+                        </div>
+                      ))}
+                    </div>
+                  ) : (
+                    <div className="text-sm text-muted-foreground p-2">No saved drafts</div>
+                  )}
+                </div>
+              </Dropdown>
+
+              {/* Template dropdown */}
+              <Dropdown
+                isOpen={showTemplateSelector}
+                setIsOpen={setShowTemplateSelector}
+                trigger={
+                  <Button variant="outline" className="flex items-center">
+                    <FileText className="h-4 w-4 mr-2" />
+                    Templates
+                    <ChevronDown className="h-4 w-4 ml-2" />
+                  </Button>
+                }
+              >
+                <div className="p-2">
+                  <div className="text-sm font-medium mb-1 text-muted-foreground">Templates</div>
+                  {templates.map(template => (
+                    <div 
+                      key={template.id}
+                      className="p-2 hover:bg-muted rounded-sm cursor-pointer flex items-center justify-between"
+                      onClick={() => applyTemplate(template)}
+                    >
+                      <div>
+                        <div className="font-medium text-sm">{template.name}</div>
+                        <div className="text-xs text-muted-foreground">{template.category}</div>
+                      </div>
+                      {template.favorite && <Star className="h-4 w-4 text-amber-500" />}
+                    </div>
+                  ))}
+                  <div className="mt-2 pt-2 border-t">
+                    <Button variant="ghost" size="sm" className="w-full text-primary justify-start">
+                      Manage templates...
+                    </Button>
                   </div>
-                </Dropdown>
-
-                 {/* Drafts Dropdown */}
-                 <Dropdown isOpen={showDraftsMenu} setIsOpen={setShowDraftsMenu} trigger={
-                   <Button type="button" variant="outline">
-                     Drafts <ChevronDown size={16} className="ml-2" />
-                   </Button>
-                 }>
-                   <div className="p-2 max-h-60 overflow-y-auto">
-                     {savedDrafts.length > 0 ? savedDrafts.map(draft => (
-                       <div key={draft.id} className="flex items-center justify-between hover:bg-accent rounded px-3 py-1.5">
-                         <button onClick={() => loadDraft(draft)} className="flex-1 text-left text-sm mr-2 truncate" title={draft.subject}>
-                           {draft.subject} <span className="text-xs text-muted-foreground">({draft.lastSaved})</span>
-                         </button>
-                         <Button variant="ghost" size="icon" className="h-6 w-6 text-muted-foreground hover:text-destructive" onClick={() => deleteDraft(draft.id)}>
-                           <Trash2 size={14} />
-                         </Button>
-                       </div>
-                     )) : <div className="px-3 py-1.5 text-sm text-muted-foreground">No saved drafts.</div>}
-                     <div className="border-t border-border mt-1 pt-1">
-                        <Button variant="ghost" size="sm" className="w-full justify-start" onClick={saveDraft}>
-                            <Save size={14} className="mr-2"/> Save Current Draft
-                        </Button>
-                     </div>
-                   </div>
-                 </Dropdown>
-
-                 {/* AI Assistant Options */}
-                 <Dropdown isOpen={false} setIsOpen={() => {}} trigger={ // Placeholder state for now
-                    <Button type="button" variant="outline">
-                        <Sparkles size={16} className="mr-2" /> AI Assist <ChevronDown size={16} className="ml-2" />
-                    </Button>
-                 }>
-                    <div className="p-1">
-                        <button onClick={handleNavigateToQuickDraft} className="block w-full text-left px-3 py-1.5 text-sm rounded hover:bg-accent flex items-center">
-                            <Wand size={14} className="mr-2"/> Quick Draft
-                        </button>
-                         <button onClick={handleNavigateToAdvancedDraft} className="block w-full text-left px-3 py-1.5 text-sm rounded hover:bg-accent flex items-center">
-                            <BrainCircuit size={14} className="mr-2"/> Advanced Draft
-                        </button>
-                    </div>
-                 </Dropdown>
-
-              </div>
-
-              {/* Discard Button */}
-              <div>
-                <Button type="button" variant="ghost" size="icon" onClick={discardDraft} title="Discard Draft">
-                  <Trash2 size={18} />
-                </Button>
-              </div>
+                </div>
+              </Dropdown>
+
+              {/* Schedule dropdown */}
+              <Button 
+                variant="outline" 
+                onClick={() => setShowScheduler(!showScheduler)} 
+                className="flex items-center relative"
+              >
+                <Clock className="h-4 w-4 mr-2" />
+                Schedule
+                {scheduledDate && (
+                  <span className="ml-2 bg-primary/20 text-primary text-xs px-1.5 py-0.5 rounded-full">
+                    {scheduledDate.toLocaleDateString()}
+                  </span>
+                )}
+              </Button>
+              {showScheduler && (
+                <div className="absolute z-10 bg-white dark:bg-gray-800 shadow-lg border rounded-md mt-2">
+                  <EmailScheduler onSchedule={scheduleEmail} onCancel={() => setShowScheduler(false)} />
+                </div>
+              )}
+
+              {/* AI Assistant */}
+              <Dropdown
+                isOpen={false} // Using direct navigation now
+                setIsOpen={() => {}}
+                trigger={
+                  <Button variant="outline" className="flex items-center group">
+                    <BrainCircuit className="h-4 w-4 mr-2 text-primary group-hover:animate-pulse" />
+                    AI Draft
+                    <ChevronDown className="h-4 w-4 ml-2" />
+                  </Button>
+                }
+              >
+                <div className="p-2">
+                  <div className="text-sm font-medium mb-2 text-muted-foreground">AI Email Generation</div>
+                  <Button 
+                    variant="secondary" 
+                    className="w-full mb-2 justify-start" 
+                    onClick={handleNavigateToQuickDraft}
+                  >
+                    <Wand className="h-4 w-4 mr-2" />
+                    Quick Draft
+                  </Button>
+                  <Button 
+                    variant="secondary" 
+                    className="w-full mb-2 justify-start" 
+                    onClick={handleNavigateToAdvancedDraft}
+                  >
+                    <Sparkles className="h-4 w-4 mr-2" />
+                    Advanced Draft
+                  </Button>
+                </div>
+              </Dropdown>
+
+              <Button variant="outline" onClick={handleDiscard} className="ml-auto">
+                <Trash2 className="h-4 w-4 mr-2" />
+                Discard
+              </Button>
             </div>
-          </form>
+          </div>
         </CardContent>
       </Card>
-
-      {/* Scheduler Modal */}
-      {showScheduler && (
-        <EmailScheduler
-          isOpen={showScheduler}
-          onClose={() => setShowScheduler(false)}
-          onSchedule={sendScheduledEmail}
-          currentScheduledDate={scheduledDate}
-        />
-      )}
-
-      {/* Feature Info Modal */}
-      {isOpen && currentFeature && (
-        <FeatureInfoModal
-          isOpen={isOpen}
-          onClose={closeFeatureInfo}
-          title={currentFeature.title}
-          description={currentFeature.description}
-          benefits={currentFeature.benefits}
-          releaseDate={currentFeature.releaseDate}
-        />
-      )}
     </div>
   );
 }