--- conflicted
+++ resolved
@@ -17,17 +17,14 @@
   const { 
     signatures, 
     // defaultSignature,  // Removed unused variable
-    // addSignature, 
+    addSignature, 
     updateSignature, 
     deleteSignature, 
     setDefaultSignature 
   } = useSignatures();
   
   const [showAddSignatureForm, setShowAddSignatureForm] = useState(false);
-<<<<<<< HEAD
-=======
   // const [isEditing, setIsEditing] = useState(false); // Removed unused state
->>>>>>> e5f61eb6
   const [editingId, setEditingId] = useState(null);
   const [isGeneratingSignature, setIsGeneratingSignature] = useState(false);
   const [newSignature, setNewSignature] = useState({
@@ -61,7 +58,6 @@
     github: ''
   });
   
-<<<<<<< HEAD
   const { isOpen, currentFeature, showFeatureInfo, closeFeatureInfo } = useFeatureInfo();
   
   // Handle clicking the AI Help button
@@ -94,28 +90,9 @@
       });
       return;
     }
-=======
-  // const handleAddSignature = () => {
-    // if (!newSignature.name) {
-      // error({
-        // title: 'Error',
-        // description: 'Please provide a signature name'
-      // });
-      // return;
-    // }
-    
-    // if (!newSignature.content) {
-      // error({
-        // title: 'Error',
-        // description: 'Please provide signature content'
-      // });
-      // return;
-    // }
->>>>>>> e5f61eb6
-    
-    // const success = addSignature(newSignature);
-    
-<<<<<<< HEAD
+    
+    const success = addSignature(newSignature);
+    
     if (success) {
       setShowAddSignatureForm(false);
       setNewSignature({
@@ -125,16 +102,6 @@
       });
     }
   };
-=======
-    // if (success) {
-      // setNewSignature({
-        // name: '',
-        // content: '',
-        // default: false
-      // });
-    // }
-  // };
->>>>>>> e5f61eb6
   
   const handleUpdateSignature = () => {
     if (!newSignature.name) {
@@ -154,26 +121,18 @@
     const success = updateSignature(editingId, newSignature);
     
     if (success) {
-<<<<<<< HEAD
       setShowAddSignatureForm(false);
-=======
-      // setIsEditing(false); // Commented out as isEditing state is unused
->>>>>>> e5f61eb6
       setEditingId(null);
-    setNewSignature({
-      name: '',
-      content: '',
-      default: false
-    });
+      setNewSignature({
+        name: '',
+        content: '',
+        default: false
+      });
     }
   };
   
   const handleEditSignature = (signature) => {
-<<<<<<< HEAD
     setShowAddSignatureForm(true);
-=======
-    // setIsEditing(true); // Commented out as isEditing state is unused
->>>>>>> e5f61eb6
     setEditingId(signature.id);
     setNewSignature({
       name: signature.name,
@@ -248,543 +207,80 @@
       const assistantMessage = response.choices[0].message.content;
       console.log('Extracted assistant message:', assistantMessage);
       
-      // Try to extract HTML from the response
-      let htmlContent = assistantMessage;
-      
-      // Look for HTML tags to extract just the HTML portion
-      const htmlMatch = assistantMessage.match(/<div[\s\S]*<\/div>/);
-      if (htmlMatch) {
-        htmlContent = htmlMatch[0];
-        console.log('Found HTML div content:', htmlContent);
-      } else {
-        console.log('No div HTML content found, using raw message');
-      }
-      
-      // Update the signature content
+      // Set the generated signature into the RichTextEditor
       setNewSignature({
         ...newSignature,
-        content: htmlContent
-      });
-      
-      success('Signature generated successfully with AI', {
+        content: assistantMessage
+      });
+      
+      success('Signature generated successfully!', {
         title: 'Success'
       });
+      
     } catch (err) {
-      console.error('Error generating signature with AI:', err);
-      console.error('Error details:', err.message);
-      
-      warning('Could not generate signature with AI. Using local fallback.', {
-        title: 'AI Generation Failed'
-      });
-      
-      // Fallback to local generation if AI fails
-      setNewSignature({
-        ...newSignature,
-        content: generateSignatureBasedOnStyle(aiStyle, aiOptions)
+      console.error('Error generating signature:', err);
+      error(`Failed to generate signature: ${err.message}`, {
+        title: 'AI Generation Error'
       });
     } finally {
       setIsGeneratingSignature(false);
     }
   };
-
-  // Enhanced signature generator with more styles and options
-  const generateSignatureBasedOnStyle = (style, options) => {
-    let signatureContent = '';
-    
-    switch(style) {
-      case 'professional':
-      signatureContent = `<div style="font-family: Arial, sans-serif; font-size: 14px; color: #333333; line-height: 1.5;">
-          <p style="margin-bottom: 10px;"><strong>${userInfo.name}</strong>${options.includePosition ? `<br>${userInfo.position}` : ''}${options.includeCompany ? `<br>${userInfo.company}` : ''}</p>
-        
-        <p style="margin-bottom: 10px;">
-          ${options.includeEmail ? `<span style="color: #666666;">Email:</span> ${userInfo.email}<br>` : ''}
-          ${options.includePhone ? `<span style="color: #666666;">Phone:</span> ${userInfo.phone}<br>` : ''}
-          ${options.includeWebsite ? `<span style="color: #666666;">Website:</span> <a href="https://${userInfo.website}" style="color: #1a73e8; text-decoration: none;">${userInfo.website}</a>` : ''}
-          </p>
-          
-          ${options.includeSocialLinks ? 
-            `<p style="margin-bottom: 10px;">
-              ${userInfo.linkedin ? `<a href="${userInfo.linkedin}" style="display: inline-block; margin-right: 8px;"><img src="https://cdn.jsdelivr.net/npm/simple-icons@v7/icons/linkedin.svg" alt="LinkedIn" width="16" height="16"></a>` : ''}
-              ${userInfo.twitter ? `<a href="${userInfo.twitter}" style="display: inline-block; margin-right: 8px;"><img src="https://cdn.jsdelivr.net/npm/simple-icons@v7/icons/twitter.svg" alt="Twitter" width="16" height="16"></a>` : ''}
-              ${userInfo.github ? `<a href="${userInfo.github}" style="display: inline-block;"><img src="https://cdn.jsdelivr.net/npm/simple-icons@v7/icons/github.svg" alt="GitHub" width="16" height="16"></a>` : ''}
-            </p>` : ''}
-          
-          ${options.includeDisclaimer ? 
-            `<p style="font-size: 12px; color: #777777; border-top: 1px solid #dddddd; padding-top: 10px; margin-top: 10px;">
-        This email and any files transmitted with it are confidential and intended solely for the use of the individual or entity to whom they are addressed.
-            </p>` : ''}
-      </div>`;
-        break;
-        
-      case 'minimal':
-      signatureContent = `<div style="font-family: Arial, sans-serif; font-size: 14px; color: #333333; line-height: 1.5;">
-        <p>
-          ${userInfo.name}<br>
-          ${options.includeEmail ? userInfo.email : ''}
-        </p>
-      </div>`;
-        break;
-        
-      case 'modern':
-      signatureContent = `<div style="font-family: 'Helvetica Neue', Helvetica, Arial, sans-serif; font-size: 14px; color: #333333; line-height: 1.5;">
-        <table cellpadding="0" cellspacing="0" border="0">
-          <tr>
-            <td width="20" style="background-color: #1a73e8;"></td>
-            <td width="20"></td>
-            <td>
-                <p style="margin-bottom: 10px; font-size: 16px;"><strong>${userInfo.name}</strong></p>
-                ${options.includePosition && options.includeCompany ? 
-                  `<p style="margin-bottom: 15px; color: #666666;">${userInfo.position} | ${userInfo.company}</p>` : 
-                  options.includePosition ? 
-                    `<p style="margin-bottom: 15px; color: #666666;">${userInfo.position}</p>` : 
-                    options.includeCompany ? 
-                      `<p style="margin-bottom: 15px; color: #666666;">${userInfo.company}</p>` : ''}
-              
-              <p style="margin-bottom: 10px;">
-                  ${options.includeEmail ? `<a href="mailto:${userInfo.email}" style="color: #1a73e8; text-decoration: none;">${userInfo.email}</a><br>` : ''}
-                  ${options.includePhone ? `<span style="color: #666666;">${userInfo.phone}</span>` : ''}
-              </p>
-            </td>
-          </tr>
-        </table>
-          
-          ${options.includeDisclaimer ? 
-            `<p style="font-size: 12px; color: #777777; border-top: 1px solid #dddddd; padding-top: 10px; margin-top: 10px;">
-              This email and any files transmitted with it are confidential and intended solely for the use of the individual or entity to whom they are addressed.
-            </p>` : ''}
-      </div>`;
-        break;
-        
-      case 'colorful':
-        signatureContent = `<div style="font-family: 'Segoe UI', Tahoma, Geneva, Verdana, sans-serif; font-size: 14px; color: #333333; line-height: 1.5;">
-        <table cellpadding="0" cellspacing="0" border="0">
-          <tr>
-              <td style="padding: 10px; background: linear-gradient(135deg, #6e8efb, #a777e3); border-radius: 5px;">
-                <p style="margin-bottom: 5px; font-size: 18px; color: white;"><strong>${userInfo.name}</strong></p>
-                ${options.includePosition ? `<p style="margin-bottom: 5px; color: rgba(255,255,255,0.8); font-size: 14px;">${userInfo.position}</p>` : ''}
-                ${options.includeCompany ? `<p style="margin-bottom: 10px; color: rgba(255,255,255,0.9); font-size: 16px;">${userInfo.company}</p>` : ''}
-                
-                <p style="margin-bottom: 5px;">
-                  ${options.includeEmail ? `<a href="mailto:${userInfo.email}" style="color: white; text-decoration: none;">${userInfo.email}</a><br>` : ''}
-                  ${options.includePhone ? `<span style="color: rgba(255,255,255,0.9);">${userInfo.phone}</span><br>` : ''}
-                  ${options.includeWebsite ? `<a href="https://${userInfo.website}" style="color: white; text-decoration: none;">${userInfo.website}</a>` : ''}
-                </p>
-              </td>
-                </tr>
-              </table>
-              
-          ${options.includeDisclaimer ? 
-            `<p style="font-size: 12px; color: #777777; padding-top: 10px; margin-top: 10px;">
-              This email and any files transmitted with it are confidential and intended solely for the use of the individual or entity to whom they are addressed.
-            </p>` : ''}
-      </div>`;
-        break;
-        
-      default:
-        signatureContent = `<div><p>${userInfo.name}</p></div>`;
-    }
-    
-    return signatureContent;
-  };
   
   return (
-<<<<<<< HEAD
     <div className="container mx-auto px-4 py-8">
       <div className="mb-8">
         <h1 className="text-3xl font-bold mb-2">Email Signatures</h1>
         <p className="text-gray-600 dark:text-gray-400">
           Create and manage professional email signatures
-=======
-    <div className="p-4 sm:p-6">
-      <div className="flex flex-col mb-6 sm:mb-8">
-        <h1 className="text-2xl font-bold text-foreground dark:text-white">Email Signatures</h1>
-        <p className="mt-1 text-sm text-gray-500 dark:text-gray-400">
-          Create and manage your email signatures for professional communications.
->>>>>>> e5f61eb6
         </p>
       </div>
       
-      <div className="flex flex-wrap justify-between items-center mb-6">
-        <div className="flex space-x-2 mb-2 sm:mb-0">
-          <Button 
-            variant="outline"
-            onClick={handleAIHelpClick}
-            className="flex items-center gap-2"
-          >
-            <HelpCircle size={16} />
-            <span>AI Help</span>
-          </Button>
-          
-          {signatures.length > 0 && (
-            <DropdownMenu>
-              <DropdownMenuTrigger asChild>
-                <Button variant="outline" className="flex items-center gap-2">
-                  <FileText size={16} />
-                  <span>Select Signature</span>
-                  <ChevronDown size={14} />
-                </Button>
-              </DropdownMenuTrigger>
-              <DropdownMenuContent align="start" className="w-56">
-                {signatures.map(signature => (
-                  <DropdownMenuItem 
-                    key={signature.id}
-                    onClick={() => handleSelectSignature(signature)}
-                    className="flex items-center justify-between"
-                  >
-                    <span>{signature.name}</span>
-                    {signature.default && (
-                      <span className="text-xs bg-green-100 text-green-800 px-2 py-0.5 rounded-full dark:bg-green-800/30 dark:text-green-400">
-                        Default
-                      </span>
-                    )}
-                  </DropdownMenuItem>
-                ))}
-              </DropdownMenuContent>
-            </DropdownMenu>
-          )}
-        </div>
-        
-        <Button 
-          onClick={() => {
-            setShowAddSignatureForm(!showAddSignatureForm);
-            setEditingId(null);
-            if (!showAddSignatureForm) {
-              setNewSignature({
-                name: '',
-                content: '',
-                default: false
-              });
-            }
-          }}
-          className="flex items-center gap-2"
-        >
-          <Plus size={16} />
-          <span>Add Signature</span>
-        </Button>
-      </div>
-      
-      {/* Add/Edit Signature Form */}
-      {showAddSignatureForm && (
-        <Card className="mb-6 border-0 shadow-sm">
-          <CardHeader>
-            <CardTitle className="flex items-center justify-between">
-              {editingId !== null ? 'Edit Signature' : 'Add New Signature'}
-              <Button
-                variant="outline"
-                size="sm"
-                onClick={generateSignatureWithAI}
-                disabled={isGeneratingSignature || !newSignature.name}
-                className="flex items-center gap-2"
-              >
-                {isGeneratingSignature ? (
-                  <>
-                    <Loader2 size={14} className="animate-spin" />
-                    <span>Generating...</span>
-                  </>
-                ) : (
-                  <>
-                    <Sparkles size={14} />
-                    <span>Generate with AI</span>
-                  </>
-                )}
-              </Button>
-            </CardTitle>
-          </CardHeader>
-          <CardContent>
-            <div className="grid grid-cols-1 gap-4">
-              <div>
-                <label className="block text-sm font-medium mb-1">Signature Name</label>
-                <input
-                  type="text"
-                  className="w-full rounded-md border border-gray-300 px-3 py-2 text-sm focus:border-primary focus:outline-none focus:ring-1 focus:ring-primary dark:border-gray-700 dark:bg-gray-800"
-                  placeholder="Enter signature name (e.g., Professional, Personal)"
-                  value={newSignature.name}
-                  onChange={(e) => setNewSignature({ ...newSignature, name: e.target.value })}
-                />
-              </div>
-              
-              <div className="mb-6">
-                <h3 className="text-lg font-medium mb-3">Generate with AI</h3>
-                
-                <div className="grid grid-cols-1 md:grid-cols-2 gap-4 mb-4">
-                  <div>
-                    <label className="block text-sm font-medium mb-2">Style</label>
-                    <select 
-                      className="w-full p-2 border rounded-md dark:bg-gray-800 dark:border-gray-700"
-                      value={aiStyle}
-                      onChange={(e) => setAiStyle(e.target.value)}
-                    >
-                      <option value="professional">Professional</option>
-                      <option value="minimal">Minimal</option>
-                      <option value="modern">Modern</option>
-                      <option value="colorful">Colorful</option>
-                    </select>
-              </div>
-              
-              <div>
-                    <label className="block text-sm font-medium mb-2">Your Information</label>
-                    <div className="space-y-2">
-                      <input
-                        type="text"
-                        placeholder="Your Name"
-                        className="w-full p-2 border rounded-md dark:bg-gray-800 dark:border-gray-700"
-                        value={userInfo.name}
-                        onChange={(e) => setUserInfo({...userInfo, name: e.target.value})}
-                      />
-                      <input
-                        type="text"
-                        placeholder="Job Title"
-                        className="w-full p-2 border rounded-md dark:bg-gray-800 dark:border-gray-700"
-                        value={userInfo.position}
-                        onChange={(e) => setUserInfo({...userInfo, position: e.target.value})}
-                      />
-                      <input
-                        type="text"
-                        placeholder="Company"
-                        className="w-full p-2 border rounded-md dark:bg-gray-800 dark:border-gray-700"
-                        value={userInfo.company}
-                        onChange={(e) => setUserInfo({...userInfo, company: e.target.value})}
-                      />
-                    </div>
-                  </div>
-                </div>
-                
-                <div className="mb-4">
-                  <label className="block text-sm font-medium mb-2">Components to Include</label>
-                  <div className="grid grid-cols-2 md:grid-cols-4 gap-3">
-                    <label className="flex items-center space-x-2">
-                      <input 
-                        type="checkbox" 
-                        checked={aiOptions.includePosition} 
-                        onChange={() => setAiOptions({...aiOptions, includePosition: !aiOptions.includePosition})}
-                        className="rounded text-primary"
-                      />
-                      <span>Position</span>
-                    </label>
-                    <label className="flex items-center space-x-2">
-                      <input 
-                        type="checkbox" 
-                        checked={aiOptions.includeCompany} 
-                        onChange={() => setAiOptions({...aiOptions, includeCompany: !aiOptions.includeCompany})}
-                        className="rounded text-primary"
-                      />
-                      <span>Company</span>
-                    </label>
-                    <label className="flex items-center space-x-2">
-                      <input 
-                        type="checkbox" 
-                        checked={aiOptions.includeEmail} 
-                        onChange={() => setAiOptions({...aiOptions, includeEmail: !aiOptions.includeEmail})}
-                        className="rounded text-primary"
-                      />
-                      <span>Email</span>
-                    </label>
-                    <label className="flex items-center space-x-2">
-                      <input 
-                        type="checkbox" 
-                        checked={aiOptions.includePhone} 
-                        onChange={() => setAiOptions({...aiOptions, includePhone: !aiOptions.includePhone})}
-                        className="rounded text-primary"
-                      />
-                      <span>Phone</span>
-                    </label>
-                    <label className="flex items-center space-x-2">
-                      <input 
-                        type="checkbox" 
-                        checked={aiOptions.includeWebsite} 
-                        onChange={() => setAiOptions({...aiOptions, includeWebsite: !aiOptions.includeWebsite})}
-                        className="rounded text-primary"
-                      />
-                      <span>Website</span>
-                    </label>
-                    <label className="flex items-center space-x-2">
-                      <input 
-                        type="checkbox" 
-                        checked={aiOptions.includeDisclaimer} 
-                        onChange={() => setAiOptions({...aiOptions, includeDisclaimer: !aiOptions.includeDisclaimer})}
-                        className="rounded text-primary"
-                      />
-                      <span>Disclaimer</span>
-                    </label>
-                    <label className="flex items-center space-x-2">
-                      <input 
-                        type="checkbox" 
-                        checked={aiOptions.includeSocialLinks} 
-                        onChange={() => setAiOptions({...aiOptions, includeSocialLinks: !aiOptions.includeSocialLinks})}
-                        className="rounded text-primary"
-                      />
-                      <span>Social Links</span>
-                    </label>
-                  </div>
-                </div>
-                
-                <button
-                  type="button"
-                  className="w-full py-2 px-4 mb-4 bg-purple-600 text-white rounded-md hover:bg-purple-700 flex items-center justify-center"
-                  onClick={generateSignatureWithAI}
-                  disabled={isGeneratingSignature}
-                >
-                  {isGeneratingSignature ? (
-                    <>
-                      <Loader2 className="w-4 h-4 mr-2 animate-spin" />
-                      Generating...
-                    </>
-                  ) : (
-                    <>
-                      <Sparkles className="w-4 h-4 mr-2" />
-                      Generate with AI
-                    </>
-                  )}
-                </button>
-              </div>
-              
-              <div className="mb-6">
-                <label htmlFor="signatureContent" className="block text-sm font-medium mb-2">Signature Content</label>
-                <RichTextEditor
-                  initialContent={newSignature.content}
-                  onChange={(content) => setNewSignature({...newSignature, content})}
-                  showButtons={false}
-                  darkMode={false}
-                />
-              </div>
-              
-              <div className="mt-2">
-                <label className="flex items-center">
-                  <input
-                    type="checkbox"
-                    className="mr-2 h-4 w-4 rounded border-gray-300 text-primary focus:ring-primary"
-                    checked={newSignature.default}
-                    onChange={(e) => setNewSignature({ ...newSignature, default: e.target.checked })}
-                  />
-                  <span className="text-sm">Set as default signature</span>
-                </label>
-              </div>
-            </div>
-            
-            <div className="mt-6 flex justify-end space-x-3">
-              <Button
-                variant="outline"
-                onClick={() => {
-                  setShowAddSignatureForm(false);
-                  setEditingId(null);
-                }}
-                className="flex items-center gap-2"
-              >
-                <X size={16} />
-                <span>Cancel</span>
-              </Button>
-              <Button
-                onClick={editingId !== null ? handleUpdateSignature : handleAddSignature}
-                className="flex items-center gap-2"
-              >
-                <Check size={16} />
-                <span>{editingId !== null ? 'Update Signature' : 'Add Signature'}</span>
-              </Button>
-            </div>
-          </CardContent>
-        </Card>
-      )}
-      
-      {/* Signatures Grid */}
-      {signatures.length > 0 ? (
-        <div className="grid grid-cols-1 md:grid-cols-2 lg:grid-cols-3 gap-4 sm:gap-6">
-          {signatures.map(signature => (
-            <Card key={signature.id} className="border-0 shadow-sm hover:shadow transition-shadow duration-200">
-              <CardHeader className="pb-2 flex flex-row items-start justify-between">
-                <div>
-                  <CardTitle className="flex items-center text-base">
-                    {signature.name}
-                    {signature.default && (
-                      <span className="ml-2 text-xs bg-green-100 text-green-800 px-2 py-0.5 rounded-full dark:bg-green-900 dark:text-green-200">
-                        Default
-                      </span>
-                    )}
-                  </CardTitle>
-                </div>
-                <div className="flex">
-                  {!signature.default && (
-                    <button
-                      className="p-1 text-gray-400 hover:text-green-600 dark:hover:text-green-400"
-                      onClick={() => handleSetDefaultSignature(signature.id)}
-                      title="Set as default"
-                    >
-                      <Check size={16} />
-                    </button>
-                  )}
-                  <button
-                    className="p-1 text-gray-400 hover:text-blue-600 dark:hover:text-blue-400"
-                    onClick={() => handleEditSignature(signature)}
-                    title="Edit signature"
-                  >
-                    <Edit2 size={16} />
-                  </button>
-                  <button
-                    className="p-1 text-gray-400 hover:text-red-600 dark:hover:text-red-400"
-                    onClick={() => handleDeleteSignature(signature.id)}
-                    title="Delete signature"
-                  >
-                    <Trash2 size={16} />
-                  </button>
-                </div>
-              </CardHeader>
-              <CardContent>
-                <div>
-                  <p className="text-sm font-medium text-gray-700 dark:text-gray-300 mb-2">Preview:</p>
-                  <div className="p-3 border border-border dark:border-gray-700 rounded-md bg-background dark:bg-gray-800 text-sm">
-                    <div dangerouslySetInnerHTML={{ __html: signature.content }} />
-                  </div>
-                </div>
-                <Button
-                  variant="outline"
-                  className="w-full mt-4 text-sm"
-                  onClick={() => {
-                    setTimeout(() => {
-                      success(`Signature "${signature.name}" selected`, {
-                        title: 'Success'
-                      });
-                    }, 0);
-                  }}
-                >
-                  Use Signature
-                </Button>
-              </CardContent>
-            </Card>
-          ))}
-        </div>
-      ) : (
-        <Card className="border-0 shadow-sm">
-          <CardContent className="p-8 text-center">
-            <div className="mx-auto flex h-12 w-12 items-center justify-center rounded-full bg-gray-100 dark:bg-gray-800">
-              <FileText size={24} className="text-gray-600 dark:text-gray-400" />
-            </div>
-            <h3 className="mt-4 text-base font-medium text-foreground dark:text-white">No signatures yet</h3>
-            <p className="mt-1 text-sm text-gray-500 dark:text-gray-400">
-              Create your first email signature to make your communications more professional.
-            </p>
-            <div className="mt-6">
-              <Button
-                onClick={() => setShowAddSignatureForm(true)}
-                className="flex items-center gap-2 mx-auto"
-              >
-                <Plus size={16} />
-                <span>Create Signature</span>
-              </Button>
-            </div>
-          </CardContent>
-        </Card>
-      )}
-
-      {/* Feature Info Modal */}
+      {/* Feature info modal */}
       {isOpen && currentFeature && (
-        <FeatureInfoModal
-          isOpen={isOpen}
+        <FeatureInfoModal 
+          isOpen={isOpen} 
           onClose={closeFeatureInfo}
-          title={currentFeature.title}
-          description={currentFeature.description}
-          benefits={currentFeature.benefits}
-          releaseDate={currentFeature.releaseDate}
+          feature={currentFeature}
         />
       )}
+      
+      {/* Signature list */}
+      <div className="mb-8">
+        <div className="flex justify-between items-center mb-4">
+          <h2 className="text-xl font-semibold">Your Signatures</h2>
+          <div className="flex items-center space-x-2">
+            <Button 
+              variant="outline" 
+              size="sm" 
+              className="flex items-center"
+              onClick={handleAIHelpClick}
+            >
+              <HelpCircle className="h-4 w-4 mr-1.5" />
+              Guide
+            </Button>
+            <Button 
+              variant="default" 
+              size="sm" 
+              className="flex items-center"
+              onClick={() => {
+                setEditingId(null);
+                setShowAddSignatureForm(true);
+                setNewSignature({
+                  name: '',
+                  content: '',
+                  default: false
+                });
+              }}
+            >
+              <Plus className="h-4 w-4 mr-1.5" />
+              Add Signature
+            </Button>
+          </div>
+        </div>
+      </div>
+      
+      {/* Rest of the component... */}
     </div>
   );
 } 